import ts = require("typescript");
import path = require("path");
import fs = require("fs");
import { FileWriter } from "bdsx-util/writer/filewriter";
import { identifierValidating } from "./checkvar";
import { BundlerMainContext, IdMap } from "./context";
import { memcache } from "./memmgr";
import {
    BundlerModule,
    BundlerModuleId,
    CheckState,
    RefinedModule,
} from "./module";
import { SourceFileCache } from "./sourcemap/sourcefilecache";
import { SourceMap, SourceMapDirect } from "./sourcemap/sourcemap";
import { tshelper } from "./tshelper";
import { ExportRule, ExternalMode, IfTsbError, TsConfig } from "./types";
import { cachedStat } from "./util/cachedstat";
import { ConcurrencyQueue } from "./util/concurrent";
import { CounterLock } from "./util/counterlock";
import { fsp } from "./util/fsp";
import { NameMap } from "./util/namemap";
import {
    changeExt,
    concurrent,
    getScriptKind,
    parsePostfix,
    splitContent,
} from "./util/util";
import { ValueLock } from "./util/valuelock";
import globToRegExp = require("glob-to-regexp");
import colors = require("colors");

const libmap = new Map<string, Bundler>();
type WritingLock = ValueLock<[FileWriter, FileWriter | null]>;

export class Bundler {
    private readonly names = new NameMap<BundlerModuleId>();

    private mapgen: SourceMap | null = null;
    private sourceMapLineOffset = 0;
    public entryModuleIsAccessed = false;

    private lock: WritingLock | null = null;

    public readonly output: string;
    public readonly outdir: string;
    public readonly globalVarName: string;
    public readonly clearConsole: boolean;
    public readonly watchWaiting: number | undefined;
    public readonly checkCircularDependency: boolean;
    public readonly suppressDynamicImportErrors: boolean;
    public readonly faster: boolean;
    public readonly bundleExternals: boolean;
    public readonly externals: RegExp[];
    public readonly cacheMemory: number | undefined;
    public readonly exportRule: ExportRule;
    public readonly exportVarKeyword: string | null = null;
    public readonly exportVarName: string | null = null;
    public readonly needWrap: boolean;
    public readonly exportLib: boolean;
    public readonly declaration: boolean;
    public readonly verbose: boolean;
    public readonly useStrict: boolean;

    private readonly moduleByName = new Map<string, BundlerModule>();
    private readonly globalDeclarationModules: string[] = [];
    public readonly deplist: string[] = [];
    public readonly taskQueue: ConcurrencyQueue;
    public readonly tsconfigMtime: number;
    public readonly moduleResolutionCache: ts.ModuleResolutionCache;
    public readonly sys: ts.System;
    public readonly compilerHost: ts.CompilerHost;
    public readonly constKeyword: string;
    public readonly preimportTargets: Set<string>;
    public readonly noSourceMapWorker: boolean;
    public readonly jsPreloadModules = new Set<BundlerModuleId>();
    public readonly dtsPreloadModules = new Set<BundlerModuleId>();
    private readonly idmap: IdMap;
    public readonly sourceFileCache: SourceFileCache;
    private readonly entryApath: string | null = null;
    private readonly inlineSourceMap: boolean;
    private writingCounter = new CounterLock();

    public program: ts.Program | undefined;

    constructor(
        public readonly main: BundlerMainContext,
        public readonly basedir: string,
        resolvedOutput: string,
        options: TsConfig,
        entry: string | null,
        private readonly files: string[],
        public readonly tsconfig: string | null,
        public readonly tsoptions: ts.CompilerOptions,
        public readonly tsconfigContent: TsConfig
    ) {
        this.idmap = main.getCacheMap(resolvedOutput);
        if (tsoptions.noEmitOnError === true) {
            main.reportMessage(
                IfTsbError.Unsupported,
                "noEmitOnError is ignored by if-tsb",
                true
            );
        }
        tsoptions.noEmitOnError = false;

        if (this.tsoptions.target === undefined) {
            this.tsoptions.target = ts.ScriptTarget.ES3;
        }
        if (this.tsoptions.target >= ts.ScriptTarget.ES2015) {
            this.constKeyword = "const";
        } else {
            this.constKeyword = "var";
        }
        delete this.tsoptions.outFile;
        delete this.tsoptions.outDir;
        delete this.tsoptions.out;
        this.tsoptions.allowJs = true;
<<<<<<< HEAD
        this.tsoptions.resolveJsonModule = true;
        this.tsoptions.outDir = '/.if-tsb';
=======
        this.tsoptions.outDir = "/.if-tsb";
>>>>>>> 60eff976

        if (this.tsoptions.inlineSourceMap) {
            this.inlineSourceMap = true;
            this.tsoptions.inlineSourceMap = false;
            this.tsoptions.sourceMap = true;
        } else {
            this.inlineSourceMap = false;
        }

        const that = this;
        this.sys = tshelper.createSystem(this.basedir);

        this.compilerHost = ts.createCompilerHost(this.tsoptions);
        this.compilerHost.getCurrentDirectory = () =>
            this.sys.getCurrentDirectory();
        this.compilerHost.readFile = (fileName) => this.sys.readFile(fileName);
        this.compilerHost.directoryExists = (dirName) =>
            this.sys.directoryExists(dirName);
        this.compilerHost.fileExists = (dirName) =>
            this.sys.fileExists(dirName);
        this.compilerHost.getDirectories = (dirName) =>
            this.sys.getDirectories(dirName);

        if (tsconfig !== null) {
            this.tsconfigMtime = +fs.statSync(tsconfig).mtime;
        } else {
            this.tsconfigMtime = 0;
        }
        this.output = resolvedOutput;
        this.outdir = path.dirname(this.output);
        const boptions = options.bundlerOptions || {};

        this.verbose = !!boptions.verbose;
        this.globalVarName = (
            boptions.globalModuleVarName || "__tsb"
        ).toString();
        this.clearConsole = !!boptions.clearConsole;
        this.checkCircularDependency = !!boptions.checkCircularDependency;
        this.suppressDynamicImportErrors =
            !!boptions.suppressDynamicImportErrors;
        this.faster = !!boptions.faster;
        this.watchWaiting = boptions.watchWaiting;
        this.bundleExternals = !!boptions.bundleExternals;
        this.externals =
            boptions.externals instanceof Array
                ? boptions.externals.map((glob) => globToRegExp(glob))
                : [];
        this.preimportTargets =
            boptions.preimport instanceof Array
                ? new Set(boptions.preimport)
                : new Set();
        this.noSourceMapWorker = !!boptions.noSourceMapWorker;
        this.preimportTargets.add("tslib");
        this.preimportTargets.add("path");
        this.exportLib = !!boptions.exportLib;
        this.declaration = !!tsoptions.declaration;

        this.cacheMemory = parsePostfix(boptions.cacheMemory);
        this.sourceFileCache = SourceFileCache.getInstance(tsoptions.target!);
        if (boptions.module == null) {
            this.exportRule = ExportRule.None;
        } else {
            const exportRule = (boptions.module + "").toLowerCase();
            switch (exportRule) {
                case "none":
                    this.exportRule = ExportRule.None;
                    break;
                case "commonjs":
                    this.exportRule = ExportRule.CommonJS;
                    break;
                case "es2015":
                    this.exportRule = ExportRule.ES2015;
                    break;
                case "es2020":
                    this.exportRule = ExportRule.ES2015;
                    break;
                case "esnext":
                    this.exportRule = ExportRule.ES2015;
                    break;
                case "this":
                case "window":
                case "self":
                    this.exportRule = ExportRule.Direct;
                    this.exportVarName = exportRule;
                    break;
                default:
                    const [rule, param] = splitContent(boptions.module, 2, " ");
                    switch (rule.toLowerCase()) {
                        case "var":
                            this.exportRule = ExportRule.Var;
                            this.exportVarKeyword = "var";
                            this.exportVarName = identifierValidating(param);
                            break;
                        case "let":
                            this.exportRule = ExportRule.Var;
                            this.exportVarKeyword = "let";
                            this.exportVarName = identifierValidating(param);
                            break;
                        case "const":
                            this.exportRule = ExportRule.Var;
                            this.exportVarKeyword = "const";
                            this.exportVarName = identifierValidating(param);
                            break;
                        default:
                            this.exportRule = ExportRule.Direct;
                            this.exportVarName = exportRule;
                            console.error(
                                colors.red(
                                    `if-tsb: Unsupported module type: ${boptions.module}, it treats as a direct export`
                                )
                            );
                            break;
                    }
                    break;
            }
        }

        if (this.exportLib) {
            this.needWrap = false;
            if (this.exportRule === ExportRule.Var) {
                if (boptions.globalModuleVarName) {
                    main.reportMessage(
                        IfTsbError.Unsupported,
                        "ignored globalModuleVarName with exportLib to variable"
                    );
                }
                this.globalVarName = this.exportVarName!;
            }
        } else {
            this.needWrap =
                this.exportRule === ExportRule.Direct ||
                this.exportRule === ExportRule.Var;
        }

        this.moduleResolutionCache = tshelper.createModuleResolutionCache(
            this.basedir
        );
        if (entry !== null) {
            const apath = path.isAbsolute(entry)
                ? entry
                : path.join(this.basedir, entry);
            if (this.exportLib) {
                this.files.push(apath);
            } else {
                this.entryApath = apath;
            }
        }
        this.taskQueue = new ConcurrencyQueue(
            path.basename(this.entryApath || this.basedir) + " Task",
            Number(boptions.concurrency) || undefined
        );
        if (this.verbose) {
            fsp.verbose = true;
            memcache.verbose = true;
            // ConcurrencyQueue.verbose = true;
        }

        this.useStrict = false;
        if (this.tsoptions.target <= ts.ScriptTarget.ES5) {
            if (this.tsoptions.alwaysStrict) this.useStrict = true;
        } else {
            if (!this.tsoptions.noImplicitUseStrict) this.useStrict = true;
        }
    }

    getModuleId(apath: string, mode: ExternalMode): BundlerModuleId {
        let id = this.idmap.get(apath);
        if (id === undefined) {
            const number =
                mode === ExternalMode.NoExternal
                    ? this.main.allocateCacheId()
                    : mode;
            let varName = path.basename(apath);
            const dotidx = varName.lastIndexOf(".");
            if (dotidx !== -1) varName = varName.substr(0, dotidx);
            if (varName === "index") {
                varName = path.basename(path.dirname(apath));
            }
            id = this.allocModuleVarName(number, varName, apath);
            this.idmap.set(apath, id);
            this.main.cacheJsonModified = true;
        } else {
            if (id.number < 0 && id.number !== mode) {
                this.main.reportMessage(
                    IfTsbError.InternalError,
                    `module type mismatch (${id.number} -> ${mode})`
                );
            }
        }
        return id;
    }

    deleteModuleId(apath: string): boolean {
        const id = this.idmap.get(apath);
        if (id == null) return false;
        this.idmap.delete(apath);
        this.main.freeCacheId(id.number);
        this.deleteModuleVarName(id.varName);
        return true;
    }

    resolvePath(filepath: string): string {
        return this.sys.resolvePath(filepath);
    }

    addModuleVarName(moduleId: BundlerModuleId): BundlerModuleId | null {
        const old = this.names.get(moduleId.varName);
        this.names.set(moduleId.varName, moduleId);
        return old || null;
    }

    allocModuleVarName(
        number: number,
        name: string,
        apath: string
    ): BundlerModuleId {
        name = this.names.getFreeName(name);
        const moduleId = new BundlerModuleId(number, name, apath);
        this.names.set(name, moduleId);
        return moduleId;
    }

    deleteModuleVarName(name: string): boolean {
        return this.names.delete(name);
    }
<<<<<<< HEAD
    
    async write(lock:WritingLock, module:BundlerModule, refined:RefinedModule):Promise<void> {
        if (refined.content === null) {
            throw Error(`${refined.id.apath}: no content`);
        }
        if (!module.isEntry && !refined.contentEndsWith(Buffer.from('},\n'))) {
            const content = refined.content.toString();
            debugger;
        }
=======

    async write(
        lock: WritingLock,
        module: BundlerModule,
        refined: RefinedModule
    ): Promise<void> {
>>>>>>> 60eff976
        const [jsWriter, dtsWriter] = await lock.lock();
        try {
            await concurrent(
                jsWriter.write(refined.content),
                dtsWriter !== null &&
                    module.needDeclaration &&
                    refined.declaration !== null
                    ? dtsWriter.write(refined.declaration)
                    : null
            );
        } finally {
            lock.unlock();
        }
        const offset =
            this.sourceMapLineOffset + refined.sourceMapOutputLineOffset;
        this.sourceMapLineOffset += refined.outputLineCount;

        if (refined.sourceMapText) {
            try {
                this.mapgen!.append(
                    refined.id.apath,
                    refined.sourceMapText,
                    offset
                );
            } catch (err) {
                module.error(
                    null,
                    IfTsbError.InternalError,
                    `Invalid source map, ${
                        err.message
                    } (${refined.sourceMapText.substr(0, 16)})`
                );
            }
        }
    }

    private async _startWrite(
        lock: WritingLock,
        firstLineComment: string | null
    ): Promise<[FileWriter, FileWriter | null]> {
        await fsp.mkdirRecursive(this.outdir);

        await lock.lockWithoutWriter();
        let jsWriter: FileWriter | undefined;
        let dtsWriter: FileWriter | null = null as any;
        try {
            await concurrent(
                async () => {
                    jsWriter = new FileWriter(this.output);
                    if (firstLineComment !== null) {
                        await jsWriter.write(firstLineComment + "\n");
                        this.sourceMapLineOffset++;
                    }
                    if (this.useStrict) {
                        await jsWriter.write('"use strict";\n');
                        this.sourceMapLineOffset++;
                    }
                    if (this.exportLib) {
                        if (this.exportRule === ExportRule.ES2015) {
                            await jsWriter.write(
                                `export const ${this.globalVarName} = {\n`
                            );
                            this.sourceMapLineOffset++;
                        } else if (this.exportRule === ExportRule.Direct) {
                            await jsWriter.write(
                                `${this.exportVarName}.${this.globalVarName} = {\n`
                            );
                            this.sourceMapLineOffset++;
                        } else if (this.exportRule === ExportRule.Var) {
                            await jsWriter.write(
                                `${this.exportVarKeyword} ${this.globalVarName} = {\n`
                            );
                            this.sourceMapLineOffset++;
                        } else {
                            await jsWriter.write(
                                `${this.constKeyword} ${this.globalVarName} = {\n`
                            );
                            this.sourceMapLineOffset++;
                        }
                    } else {
                        if (this.needWrap) {
                            let assign = "";
                            if (this.exportRule === ExportRule.Var) {
                                assign = `${this.exportVarKeyword} ${this.exportVarName}=`;
                            }
                            if (
                                this.tsoptions.target! >= ts.ScriptTarget.ES2015
                            ) {
                                await jsWriter.write(`${assign}(()=>{\n`);
                            } else {
                                await jsWriter.write(`${assign}(function(){\n`);
                            }
                            this.sourceMapLineOffset++;
                        }
                        await jsWriter.write(
                            `${this.constKeyword} ${this.globalVarName} = {\n`
                        );
                        this.sourceMapLineOffset++;
                    }
                },
                async () => {
                    if (!this.declaration) return;
                    dtsWriter = new FileWriter(changeExt(this.output, "d.ts"));
                    if (this.exportLib) {
                        if (this.exportRule === ExportRule.ES2015) {
                            await dtsWriter.write(
                                `export namespace ${this.globalVarName} {\n`
                            );
                        } else if (this.exportRule === ExportRule.Direct) {
                            await dtsWriter.write(
                                `declare namespace ${this.globalVarName} {\n`
                            );
                        } else if (this.exportRule === ExportRule.Var) {
                            await dtsWriter.write(
                                `declare global {\nnamespace ${this.globalVarName} {\n`
                            );
                        } else {
                            await dtsWriter.write(
                                `declare namespace ${this.globalVarName} {\n`
                            );
                        }
                    } else {
                        if (this.needWrap) {
                            if (this.exportRule === ExportRule.Var) {
                                await dtsWriter.write(
                                    `declare global {\nnamespace ${this.exportVarName} {\n`
                                );
                            } else {
                                // no declaration
                            }
                        }
                        await dtsWriter.write(
                            `declare namespace ${this.globalVarName} {\n`
                        );
                    }
                }
            );
        } finally {
            lock.unlock();
        }
        const res: [FileWriter, FileWriter | null] = [jsWriter!, dtsWriter];
        lock.resolveWriter(res);
        return res;
    }

    async append(lock: WritingLock, module: BundlerModule): Promise<void> {
        if (module.isAppended) return;
        module.isAppended = true;
        if (module.isEntry) {
            this.entryModuleIsAccessed = true;
            return;
        }
        this.deplist.push(module.id.apath);
        const kind = getScriptKind(module.id.apath);
        let prom: Promise<void> | undefined;
        if (kind.kind === ts.ScriptKind.JS && this.declaration) {
            const dtsPath = kind.modulePath + ".d.ts";
            prom = cachedStat.exists(dtsPath).then((exists) => {
                if (exists) this.deplist.push(dtsPath);
            });
        }

        this.writingCounter.increase();
        await this.taskQueue.run(module.id.varName, async () => {
            const refined = await module.refine();
            (async () => {
                if (refined === null) {
<<<<<<< HEAD
                    module.error(null, IfTsbError.ModuleNotFound, `Cannot find module '${module.mpath}'. refine failed.`);
=======
                    module.error(
                        null,
                        IfTsbError.ModuleNotFound,
                        `Cannot find module '${module.mpath}'`
                    );
>>>>>>> 60eff976
                    try {
                        const [jsWriter, dtsWriter] = await lock.lock();
                        await jsWriter.write(
                            `${module.id.varName}(){ throw Error("Cannot find module '${module.mpath}'"); }\n`
                        );
                    } finally {
                        lock.unlock();
                    }
                } else {
                    this._appendChildren(lock, module, refined);
                    await this.write(lock, module, refined);
                    memcache.release(refined);
                }
                this.writingCounter.decrease();
            })();
        });
        await prom;
    }

    private _appendChildren(
        lock: WritingLock,
        module: BundlerModule,
        refined: RefinedModule
    ): void {
        if (refined.globalDeclaration !== null) {
            this.globalDeclarationModules.push(refined.globalDeclaration);
        }
        if (module.children.length === 0) {
            module.importLines.length = 0;

            for (const info of refined.imports) {
                const mode = info.getExternalMode();
                if (mode !== ExternalMode.NoExternal) {
                    this.getModuleId(info.mpath, mode);
                } else {
                    const mpath = info.mpath;
                    const childModule = this.getModule(
                        info.apathOrExternalMode,
                        mpath
                    );
                    if (info.declaration) childModule.needDeclaration = true;
                    module.children.push(childModule);
                    module.importLines.push(info.codepos);
                }
            }
        }

        for (const child of module.children) {
            this.append(lock, child);
        }
    }

    private _getEntryModule(apath: string): BundlerModule {
        const entryModule = this.getModule(apath, null);
        entryModule.isEntry = true;
        entryModule.isAppended = true;
        return entryModule;
    }

    async bundle(): Promise<boolean> {
        if (this.lock !== null) throw Error("bundler is busy");
        this.clear();

        const lock = (this.lock = new ValueLock());

        if (this.tsconfig !== null) this.deplist.push(this.tsconfig);

        if (this.verbose)
            console.log("START " + (this.entryApath || this.basedir));
        let entryModule: BundlerModule | null = null;
        let entryRefined: RefinedModule | null = null;
        if (this.entryApath !== null) {
            entryModule = this._getEntryModule(this.entryApath);
            if (this.declaration) entryModule.needDeclaration = true;
            if (this.verbose) console.log(`entry - ${entryModule.mpath}`);
            if (!(await cachedStat.exists(this.entryApath))) {
                this.main.reportMessage(
                    IfTsbError.ModuleNotFound,
                    `Cannot find entry module '${entryModule.rpath}'`
                );
                this.lock = null;
                return false;
            }
            this.deplist.push(this.entryApath);
            entryRefined = await entryModule.refine();
            if (entryRefined === null) {
                this.lock = null;
                return false;
            }
        }

        let jsWriter: FileWriter;
        let dtsWriter: FileWriter | null;
        try {
            [jsWriter, dtsWriter] = await this._startWrite(
                lock,
                entryRefined !== null ? entryRefined.firstLineComment : null
            );
        } catch (err) {
            this.lock = null;
            return false;
        }
        this.mapgen = this.noSourceMapWorker
            ? new SourceMapDirect(this.output)
            : SourceMap.newInstance(this.output);
        if (entryModule !== null) {
            this._appendChildren(lock, entryModule, entryRefined!);
        }

        for (const apath of this.files) {
            const libmodule = this.getModule(apath, null);
            if (this.declaration) libmodule.needDeclaration = true;
            this.append(lock, libmodule);
        }

        await this.taskQueue.onceEnd();
        await this.writingCounter.waitZero();

        await concurrent(async () => {
            for (const module of this.jsPreloadModules) {
                await jsWriter.write(
                    `${module.varName}:require('${module.apath}'),\n`
                );
                this.sourceMapLineOffset++;
            }

            if (this.idmap.has("__resolve")) {
                if (this.tsoptions.target! >= ts.ScriptTarget.ES2015) {
                    await jsWriter.write(`__resolve(rpath){\n`);
                } else {
                    await jsWriter.write(`__resolve:function(rpath){\n`);
                }
                const path = this.idmap.get("path")!;
                await jsWriter.write(
                    `return this.${path.varName}.join(this.__dirname, rpath);\n},\n`
                );
                if (this.tsoptions.target! >= ts.ScriptTarget.ES2015) {
                    await jsWriter.write(`__dirname,\n`);
                } else {
                    await jsWriter.write(`__dirname:__dirname,\n`);
                }
                this.sourceMapLineOffset += 4;
            }

            if (
                this.entryModuleIsAccessed ||
                this.tsoptions.target! < ts.ScriptTarget.ES5
            ) {
                await jsWriter.write(`entry:exports\n};\n`);
                this.sourceMapLineOffset += 2;
            } else {
                await jsWriter.write(`};\n`);
                this.sourceMapLineOffset++;
            }
        });

        if (entryModule !== null) {
            await this.write(lock, entryModule, entryRefined!);
            memcache.release(entryRefined!);
        }

        const saveProm = concurrent(
            async () => {
                await jsWriter.write("\n");
                if (this.entryModuleIsAccessed) {
                    await jsWriter.write(
                        `${this.globalVarName}.entry=module.exports;\n`
                    );
                }
                if (this.needWrap) {
                    if (this.tsoptions.target! >= ts.ScriptTarget.ES2015) {
                        // arrow end
                        await jsWriter.write(`})();\n`);
                    } else {
                        if (
                            this.exportRule === ExportRule.Direct &&
                            this.exportVarName === "this"
                        ) {
                            await jsWriter.write(`}).call(this);\n`);
                        } else {
                            await jsWriter.write(`})();\n`);
                        }
                    }
                }
                if (this.exportLib) {
                    switch (this.exportRule) {
                        case ExportRule.CommonJS:
                            await jsWriter.write(
                                `module.exports = ${this.globalVarName};\n`
                            );
                            break;
                    }
                }
            },
            async () => {
                if (dtsWriter === null) return;
                await dtsWriter.write("}\n");
                for (const module of this.dtsPreloadModules) {
                    await dtsWriter.write(
                        `import ${this.globalVarName}_${module.varName} = require('${module.apath}');\n`
                    );
                    this.sourceMapLineOffset++;
                }
                for (const content of this.globalDeclarationModules) {
                    await dtsWriter.write(content);
                }
                this.globalDeclarationModules.length = 0;
                if (entryModule !== null) {
                    await dtsWriter.write(
                        `export = ${this.globalVarName}.${
                            entryModule!.id.varName
                        };\n`
                    );
                }
            }
        );

        if (this.tsoptions.sourceMap) {
            if (this.inlineSourceMap) {
                const [_, dataUrl] = await Promise.all([
                    saveProm,
                    this.mapgen.toDataURL(),
                ]);
                await jsWriter.write(`//# sourceMappingURL=${dataUrl}`);
            } else {
                await Promise.all([
                    saveProm.then(() =>
                        jsWriter.write(
                            `//# sourceMappingURL=${path.basename(
                                this.output
                            )}.map`
                        )
                    ),
                    this.mapgen.save(),
                ]);
            }
        } else {
            await saveProm;
        }
        await jsWriter.end();
        if (dtsWriter !== null) {
            await dtsWriter.end();
        }

        if (this.verbose)
            console.log("FINISH " + (this.entryApath || this.basedir));
        this.lock = null;
        return true;
    }

    checkDeps(): void {
        const parents: BundlerModule[] = [];
        function checkModuleDep(m: BundlerModule, i: number): void {
            if (m.checkState === CheckState.Checked) return;
            if (m.checkState === CheckState.Entered) {
                const parent = parents[parents.length - 1];
                const loopPoint = parents.lastIndexOf(m);
                const looping = parents.slice(loopPoint);
                looping.push(m);
                parent.error(
                    parent.importLines![i],
                    1005,
                    "Circular dependency " +
                        looping.map((m) => colors.yellow(m.rpath)).join(" → ")
                );
                return;
            }
            m.checkState = CheckState.Entered;
            parents.push(m);

            const n = m.children.length;
            for (let i = 0; i < n; i++) {
                checkModuleDep(m.children[i], i);
            }
            m.checkState = CheckState.Checked;
            parents.pop();
        }

        if (this.checkCircularDependency) {
            if (this.verbose) console.log("check deps");
            for (const module of this.moduleByName.values()) {
                checkModuleDep(module, -1);
            }
        }
    }

    clear(): void {
        this.deplist.length = 0;
        this.mapgen = null;
        this.sourceMapLineOffset = 0;
        this.lock = null;
        this.moduleByName.clear();
        this.globalDeclarationModules.length = 0;
    }

    getModule(apath: string, mpath?: string | null): BundlerModule {
        let module = this.moduleByName.get(apath);
        if (module == null) {
            if (mpath == null) {
                const filename = path.basename(apath);
                const kind = getScriptKind(filename);
                mpath = "./" + kind.moduleName;
            }

            module = new BundlerModule(this, mpath, apath);
            this.moduleByName.set(apath, module);
        }
        return module;
    }

    static clearLibModules(): void {
        for (const m of libmap.values()) {
            m.clear();
        }
        libmap.clear();
    }
}<|MERGE_RESOLUTION|>--- conflicted
+++ resolved
@@ -117,12 +117,8 @@
         delete this.tsoptions.outDir;
         delete this.tsoptions.out;
         this.tsoptions.allowJs = true;
-<<<<<<< HEAD
         this.tsoptions.resolveJsonModule = true;
-        this.tsoptions.outDir = '/.if-tsb';
-=======
         this.tsoptions.outDir = "/.if-tsb";
->>>>>>> 60eff976
 
         if (this.tsoptions.inlineSourceMap) {
             this.inlineSourceMap = true;
@@ -348,24 +344,19 @@
     deleteModuleVarName(name: string): boolean {
         return this.names.delete(name);
     }
-<<<<<<< HEAD
-    
-    async write(lock:WritingLock, module:BundlerModule, refined:RefinedModule):Promise<void> {
-        if (refined.content === null) {
-            throw Error(`${refined.id.apath}: no content`);
-        }
-        if (!module.isEntry && !refined.contentEndsWith(Buffer.from('},\n'))) {
-            const content = refined.content.toString();
-            debugger;
-        }
-=======
 
     async write(
         lock: WritingLock,
         module: BundlerModule,
         refined: RefinedModule
     ): Promise<void> {
->>>>>>> 60eff976
+        if (refined.content === null) {
+            throw Error(`${refined.id.apath}: no content`);
+        }
+        if (!module.isEntry && !refined.contentEndsWith(Buffer.from('},\n'))) {
+            const content = refined.content.toString();
+            debugger;
+        }
         const [jsWriter, dtsWriter] = await lock.lock();
         try {
             await concurrent(
@@ -533,15 +524,11 @@
             const refined = await module.refine();
             (async () => {
                 if (refined === null) {
-<<<<<<< HEAD
-                    module.error(null, IfTsbError.ModuleNotFound, `Cannot find module '${module.mpath}'. refine failed.`);
-=======
                     module.error(
                         null,
                         IfTsbError.ModuleNotFound,
-                        `Cannot find module '${module.mpath}'`
+                        `Cannot find module '${module.mpath}'. refine failed.`
                     );
->>>>>>> 60eff976
                     try {
                         const [jsWriter, dtsWriter] = await lock.lock();
                         await jsWriter.write(
