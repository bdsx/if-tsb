--- conflicted
+++ resolved
@@ -10,24 +10,6 @@
             tsnode.register({ compilerOptions });
         }
     }
-<<<<<<< HEAD
-    
-    // const watcher = new FilesWatcher<null>(500, list=>{
-    //     for (const [_, files] of list) {
-    //         for (const file of files) {
-    //             delete require.cache[file];
-    //         }
-    //     }
-    // });
-    // const oldRequire = module.constructor.prototype.require;
-    // module.constructor.prototype.require = function (this:NodeModule, mpath:string) {
-    //     const exports = oldRequire.apply(this, arguments);
-    //     const module:NodeModule = exports.module; // TODO: get module from require
-    //     watcher.add(null, module.filename);
-    //     return exports;
-    // }
-=======
-
     const watcher = new FilesWatcher<null>(500, (list) => {
         for (const [_, files] of list) {
             for (const file of files) {
@@ -45,7 +27,6 @@
         watcher.add(null, module.filename);
         return exports;
     };
->>>>>>> 60eff976
 }
 
 export function reloadableRequire(
