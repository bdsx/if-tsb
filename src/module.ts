import * as path from "path";
import * as ts from "typescript";
import type { Bundler } from "./bundler";
import { CacheMap } from "./memmgr";
import { registerModuleReloader, bypassRequireCall } from "./modulereloader";
import { StringFileData } from "./sourcemap/sourcefilecache";
import { tshelper } from "./tshelper";
import { ExportRule, ExternalMode, IfTsbError } from "./types";
import { CACHE_SIGNATURE, getCacheFilePath } from "./util/cachedir";
import { cachedStat } from "./util/cachedstat";
import { ErrorPosition } from "./util/errpos";
import { fsp } from "./util/fsp";
import { ImportHelper } from "./util/importhelper";
import { LineStripper } from "./util/linestripper";
import { namelock } from "./util/namelock";
import { PropNameMap, propNameMap } from "./util/propnamecheck";
import { RAW_PROTOCOL, stripRawProtocol } from "./util/rawprotocol";
import { WriterStream } from "./util/streamwriter";
import {
    ScriptKind,
    SkipableTaskQueue,
    count,
    dirnameModulePath,
    getScriptKind,
    joinModulePath,
    setNullProto,
} from "./util/util";
import { unescape } from "querystring";
import {
    IfTsbErrorMessage,
    MakeTool,
    RefineHelper,
    TransformerContext,
} from "./transformer";

export const memoryCache = new CacheMap<number, RefinedModule>();


export class ImportInfo {
    constructor(
        public readonly apath: string,
        public readonly externalMode: ExternalMode,
        public readonly mpath: string,
        public readonly codepos: ErrorPosition | null,
        public readonly declaration: boolean,
    ) {}

    static stringify(imports: ImportInfo[]): string {
        type SerializedInfo = [
            string,
            string,
            boolean,
            ExternalMode,
            number?,
            number?,
            number?,
            string?,
        ];
        const out: SerializedInfo[] = [];
        for (const info of imports) {
            const line: SerializedInfo = [
                info.apath,
                info.mpath,
                info.declaration,
                info.externalMode,
            ];
            if (info.codepos !== null) {
                const pos = info.codepos;
                line[4] = pos.line;
                line[5] = pos.column;
                line[6] = pos.width;
                line[7] = pos.lineText;
            }
            out.push(line);
        }
        return JSON.stringify(out);
    }
    static parse(str: string): ImportInfo[] {
        const imports = JSON.parse(str);
        const out: ImportInfo[] = [];
        for (const [
            apath,
            mpath,
            declaration,
            externalMode,
            line,
            column,
            width,
            lineText,
        ] of imports) {
            const codepos =
                line == null
                    ? null
                    : new ErrorPosition(apath, line, column, width, lineText);
            out.push(
                new ImportInfo(
                    apath,
                    externalMode,
                    mpath,
                    codepos,
                    declaration,
                ),
            );
        }
        return out;
    }
}

/**
 * multple mtime check concurrently
 */
class MtimeChecker {
    private readonly list: Promise<number>[] = [];
    add(apath: string): void {
        this.list.push(cachedStat.mtime(apath));
    }
    addOpts(apath: string): void {
        this.list.push(cachedStat.mtime(apath).catch(() => -1));
    }
    addDecl(bundler: Bundler, apath: string): void {
        if (!bundler.declaration) {
            this.list.push(Promise.resolve(-1));
            return;
        }
        const kind = getScriptKind(apath);
        if (kind.kind !== ts.ScriptKind.JS) {
            this.list.push(Promise.resolve(-1));
            return;
        }
        this.list.push(
            cachedStat.mtime(kind.modulePath + ".d.ts").catch((err) => -1),
        );
    }

    wait(): Promise<number[]> {
        return Promise.all(this.list);
    }
}

function bufferSplit(buf: Buffer, code: number): Buffer[] {
    let prev = 0;
    const out: Buffer[] = [];

    for (;;) {
        const next = buf.indexOf(code, prev);
        if (next === -1) {
            out.push(buf.subarray(prev));
            return out;
        }
        out.push(buf.subarray(prev, next));
        prev = next + 1;
    }
}

export class RefinedModule {
    firstLineComment: string | null = null;
    sourceMapOutputLineOffset: number = 0;
    outputLineCount: number;
    imports: ImportInfo[] = [];
    sourceMapText: string | null = null;
    content: Buffer | null = null;
    declaration: Buffer | null = null;
    globalDeclaration: Buffer | null = null;
    size: number;
    errored = false;
    sourceMtime: number;
    dtsMtime: number;
    tsconfigMtime: number;

    constructor(public readonly id: BundlerModuleId) {}

    private readonly saving = new SkipableTaskQueue();

    contentEndsWith(buf: Uint8Array): boolean {
        if (this.content === null) return false;
        return this.content
            .subarray(this.content.length - buf.length)
            .equals(buf);
    }

    checkRelativePath(rpath: string): boolean {
        if (this.content === null) return false;
        const lineend = this.content.indexOf(10);
        if (lineend === -1) return false;
        const matched = this.content
            .subarray(0, lineend)
            .toString()
            .match(/^\/\/ (.+)$/);
        if (matched === null) return false;
        return matched[1] === rpath;
    }

    clear(): void {
        this.firstLineComment = null;
        this.imports.length = 0;
        this.sourceMapText = null;
        this.content = null;
        this.size = 0;
    }

    save(bundler: Bundler): void {
        if (this.errored) return;
        bundler.taskQueue.ref();
        this.saving.run(async () => {
            try {
                await namelock.lock(this.id.number);
                const writer = new WriterStream(
                    getCacheFilePath(this.id.number),
                );
                await writer.write(this.sourceMtime + "\0");
                await writer.write(this.dtsMtime + "\0");
                await writer.write(this.tsconfigMtime + "\0");
                await writer.write(ImportInfo.stringify(this.imports) + "\0");
                await writer.write(
                    this.firstLineComment ? this.firstLineComment + "\0" : "\0",
                );
                await writer.write(this.sourceMapOutputLineOffset + "\0");
                await writer.write(this.outputLineCount + "\0");
                await writer.write(
                    this.sourceMapText !== null
                        ? this.sourceMapText.replace(/[\r\n]/g, "") + "\0"
                        : "\0",
                );
                await writer.write(this.content + "\0");
                await writer.write(
                    this.declaration !== null ? this.declaration + "\0" : "\0",
                );
                await writer.write(
                    this.globalDeclaration !== null
                        ? this.globalDeclaration + "\0"
                        : "\0",
                );
                await writer.write(CACHE_SIGNATURE);
                await writer.end();
                bundler.taskQueue.unref();
            } finally {
                namelock.unlock(this.id.number);
            }
        });
    }

    async load(): Promise<boolean> {
        const cachepath = getCacheFilePath(this.id.number);
        let content: Buffer;
        try {
            await namelock.lock(this.id.number);
            content = await fsp.readFileBuffer(cachepath);
        } finally {
            namelock.unlock(this.id.number);
        }
        if (
            !content
                .subarray(content.length - CACHE_SIGNATURE.length)
                .equals(CACHE_SIGNATURE)
        )
            return false;
        const [
            sourceMtime,
            dtsMtime,
            tsconfigMtime,
            imports,
            firstLineComment,
            sourceMapOutputLineOffset,
            outputLineCount,
            sourceMapText,
            source,
            declaration,
            globalDeclaration,
        ] = bufferSplit(content, 0);
        this.sourceMtime = +sourceMtime.toString();
        this.dtsMtime = +dtsMtime.toString();
        this.tsconfigMtime = +tsconfigMtime.toString();
        this.imports =
            imports.length === 0 ? [] : ImportInfo.parse(imports.toString());
        this.firstLineComment =
            firstLineComment.length === 0 ? null : firstLineComment.toString();
        this.sourceMapOutputLineOffset = +sourceMapOutputLineOffset.toString();
        this.outputLineCount = +outputLineCount.toString();
        this.sourceMapText =
            sourceMapText.length === 0 ? null : sourceMapText.toString();
        this.content = source;
        this.declaration = declaration.length === 0 ? null : declaration;
        this.globalDeclaration =
            globalDeclaration.length === 0 ? null : globalDeclaration;
        this.size =
            source.length +
            declaration.length +
            globalDeclaration.length +
            2048;
        return true;
    }

    static async getRefined(
        bundler: Bundler,
        id: BundlerModuleId,
    ): Promise<{
        refined: RefinedModule | null;
        sourceMtime: number;
        dtsMtime: number;
    }> {
        let sourceMtime = -1;
        let dtsMtime = -1;
        _error: try {
            const cached = memoryCache.get(id.number);
            if (cached !== undefined) {
                const prom = new MtimeChecker();
                prom.add(id.apath);
                prom.addDecl(bundler, id.apath);
                const [srcmtime, dtsmtime] = await prom.wait();
                sourceMtime = srcmtime;
                dtsMtime = dtsmtime;
                if (cached.sourceMtime !== sourceMtime) {
                    memoryCache.delete(id.number);
                    break _error;
                }
                if (dtsMtime !== -1 && cached.dtsMtime !== dtsMtime) {
                    memoryCache.delete(id.number);
                    break _error;
                }
                if (cached.tsconfigMtime !== bundler.tsconfigMtime) {
                    memoryCache.delete(id.number);
                    break _error;
                }
                return { refined: cached, sourceMtime, dtsMtime };
            } else {
                try {
                    await namelock.lock(id.number);
                    const cachepath = getCacheFilePath(id.number);
                    const checker = new MtimeChecker();
                    checker.addOpts(cachepath);
                    checker.addOpts(id.apath);
                    checker.addDecl(bundler, id.apath);
                    const [cacheMtime, srcmtime, dtsmtime] =
                        await checker.wait();
                    sourceMtime = srcmtime;
                    dtsMtime = dtsmtime;
                    if (cacheMtime === -1) break _error;
                    if (cacheMtime < bundler.tsconfigMtime) break _error;
                    if (cacheMtime < srcmtime) break _error;
                    if (
                        bundler.declaration &&
                        dtsmtime !== -1 &&
                        cacheMtime < dtsmtime
                    )
                        break _error;
                } finally {
                    namelock.unlock(id.number);
                }
                const refined = new RefinedModule(id);
                const loaded = await refined.load();
                memoryCache.set(id.number, refined);
                if (!loaded) break _error;
                if (refined.sourceMtime !== sourceMtime) break _error;
                if (refined.dtsMtime !== dtsMtime) break _error;
                if (refined.tsconfigMtime !== bundler.tsconfigMtime)
                    break _error;
                return { refined, sourceMtime, dtsMtime };
            }
        } catch (err) {
            if (err.code !== "ENOENT") {
                throw err;
            }
        }
        return { refined: null, sourceMtime, dtsMtime };
    }
}

export enum CheckState {
    None,
    Entered,
    Checked,
}

export enum ImportProtocol {
    Normal,
    Raw,
}

export class ParsedImportPath {
    private importAPath: string | null | undefined = undefined;

    constructor(
        public readonly helper: RefineHelper,
        public readonly importName: string,
        public readonly mpath: string,
    ) {}

    literal(factory: ts.NodeFactory): ts.StringLiteral {
        return factory.createStringLiteral(this.mpath);
    }

    call(factory: ts.NodeFactory): ts.Expression {
        return this.helper.callRequire(factory, this.literal(factory));
    }

    import(factory: ts.NodeFactory): ts.ExternalModuleReference {
        const mpathLitral = this.literal(factory);
        return factory.createExternalModuleReference(mpathLitral);
    }

    getAbsolutePath(): string {
        if (this.importAPath !== undefined) {
            if (this.importAPath === null) {
                throw new IfTsbErrorMessage(IfTsbError.ModuleNotFound, null);
            }
            return this.importAPath;
        }
        const module = this.helper.module;
        const info = module.bundler.resolveModuleName(
            this.importName,
            module.id.apath,
        );
        if (info === null) {
            this.importAPath = null;
            this.helper.throwImportError(this.importName);
        }
        return (this.importAPath = info.apath);
    }

    getImportAPath(): string | null {
        const moduleAPath = this.getAbsolutePath();
        return moduleAPath !== null
            ? getScriptKind(moduleAPath).modulePath.replace(/\\/g, "/")
            : null;
    }

    isBuiltInModule(): boolean {
        if (this.importName.startsWith(".")) return false;
        return tshelper.isBuiltInModule(this.mpath);
    }

    isExternalModule(): boolean {
        if (this.importName.startsWith(".")) return false;
        if (this.helper.bundler.isBundlable(this.mpath)) return false;
        return true;
    }
}

export interface ChildModule {
    module: BundlerModule;
    importLine: ErrorPosition | null;
}

export class BundlerModule {
    public readonly id: BundlerModuleId;
    public readonly rpath: string;
    public children: ChildModule[] | null = null;
    public isEntry = false;
    public checkState = CheckState.None;
    public needDeclaration = false;

    constructor(
        public readonly bundler: Bundler,
        public readonly mpath: string,
        apath: string,
    ) {
        this.id = bundler.getModuleId(apath);
        this.rpath = path.relative(bundler.basedir, stripRawProtocol(apath));
    }

    error(pos: ErrorPosition | null, code: number, message: string): void {
        if (pos === null) {
            this.bundler.main.report(this.rpath, 0, 0, code, message, "", 0);
        } else {
            this.bundler.main.report(
                this.rpath,
                pos.line,
                pos.column,
                code,
                message,
                pos.lineText,
                pos.width,
            );
        }
    }

    errorWithNode(node: ts.Node, code: number, message: string): void {
        return this.error(ErrorPosition.fromNode(node), code, message);
    }

    private _refine(
        sourceMtime: number,
        dtsMtime: number,
    ): RefinedModule | null {
        if (sourceMtime === -1) {
            if (!this.bundler.suppressModuleNotFoundErrors) {
                this.error(
                    null,
                    IfTsbError.ModuleNotFound,
                    `Cannot find module '${this.mpath}'. refine failed.`,
                );
            }
            return null;
        }

        this.children = null;

        const refined = new RefinedModule(this.id);
        let content = `// ${this.rpath}\n`;
        refined.sourceMtime = sourceMtime;
        refined.dtsMtime = dtsMtime;
        refined.tsconfigMtime = this.bundler.tsconfigMtime;

        const moduleAPath = this.id.apath;
        const bundler = this.bundler;

        if (moduleAPath.startsWith(RAW_PROTOCOL)) {
            // raw
            content += `${refined.id.varName}:`;
            const file = StringFileData.takeSync(stripRawProtocol(moduleAPath));
            content += JSON.stringify(file.contents);
            content += ",\n";
        } else {
            // js, ts, json
            let useDirName = false;
            let useFileName = false;
            let useModule = false;
            let useGlobal = false;
            let useModuleExports = false;
            let useExports = false;
            const that = this;

            const moduleinfo = getScriptKind(moduleAPath);

            function getSourceFile(filepath: string): ts.SourceFile {
                const fileName = filepath.replace(/\\/g, "/");
                const data = bundler.sourceFileCache.take(fileName);
                return data.sourceFile!;
            }

            let sourceFile: ts.SourceFile;
            try {
                sourceFile = getSourceFile(moduleAPath);
            } catch (err) {
                that.error(
                    null,
                    IfTsbError.ModuleNotFound,
                    err.message + " " + moduleAPath,
                );
                return null;
            }
            const helper = new RefineHelper(
                this.bundler,
                this,
                refined,
                sourceFile,
            );

            const mapBase: PropNameMap = {
                __dirname() {
                    useDirName = true;
                },
                __filename() {
                    useFileName = true;
                },
                module: {
                    __invoke() {
                        useModule = true;
                    },
                    exports() {
                        useModuleExports = true;
                    },
                },
                global() {
                    useGlobal = true;
                },
                exports() {
                    useExports = true;
                },
                import: {
                    meta: {
                        url(factory) {
                            useFileName = true;
                            return factory.createIdentifier("__filename");
                        },
                    },
                },
            };
            setNullProto(mapBase);

<<<<<<< HEAD
            const transctx = new TransformerContext(
                helper,
                sourceFile,
                mapBase,
                that,
                refined,
                bundler,
            );
=======
            const jsFactory = (ctx: ts.TransformationContext) => {
                const tool = new MakeTool(ctx, helper, sourceFile, false);
                const importer = new JsImporter(tool, tool.globalVar);

                const importCast = (stringLike: ts.Node) => {
                    const literal = helper.getStringLiteral(stringLike);
                    const importPath = helper.parseImportPath(literal);
                    if (importPath === null) return null;
                    const res = importer.importNode(importPath);
                    if (res === NOIMPORT) return ctx.factory.createNull();
                    return res;
                };
                const visit = (
                    _node: ts.Node,
                ): ts.Node | ts.Node[] | undefined => {
                    try {
                        const mapped = propNameMap(ctx.factory, _node, mapBase);
                        if (mapped !== undefined) {
                            return helper.visitChildren(mapped, visit, ctx);
                        }
                        switch (_node.kind) {
                            // case ts.SyntaxKind.ExportDeclaration:
                            //     break;
                            case ts.SyntaxKind.ImportDeclaration:
                                // import 'module'; import { a } from 'module'; import a from 'module';
                                const node = _node as ts.ImportDeclaration;
                                const importPath = helper.parseImportPath(
                                    node.moduleSpecifier,
                                );
                                if (importPath === null) return node;
                                const res = importer.importNode(importPath);
                                const importCall = importCast(
                                    node.moduleSpecifier,
                                );
                                if (importCall === null) return node;
                                const clause = node.importClause;
                                if (clause == null) {
                                    // import 'module';
                                    return importCall;
                                }
                                if (res === NOIMPORT) return undefined;
                                if (clause.namedBindings != null) {
                                    switch (clause.namedBindings.kind) {
                                        case ts.SyntaxKind.NamespaceImport:
                                            // import * as a from 'module';
                                            if (clause.namedBindings == null) {
                                                throw new IfTsbErrorMessage(
                                                    IfTsbError.Unsupported,
                                                    `Unexpected import syntax`,
                                                );
                                            }
                                            return ctx.factory.createVariableDeclaration(
                                                clause.namedBindings.name,
                                                undefined,
                                                undefined,
                                                importCall,
                                            );
                                        case ts.SyntaxKind.NamedImports:
                                            // import { a } from 'module';
                                            const list: ts.BindingElement[] =
                                                [];
                                            for (const element of clause
                                                .namedBindings.elements) {
                                                list.push(
                                                    ctx.factory.createBindingElement(
                                                        undefined,
                                                        element.propertyName,
                                                        element.name,
                                                    ),
                                                );
                                            }
                                            return ctx.factory.createVariableDeclaration(
                                                ctx.factory.createObjectBindingPattern(
                                                    list,
                                                ),
                                                undefined,
                                                undefined,
                                                importCall,
                                            );
                                    }
                                } else if (clause.name != null) {
                                    // import a from 'module';
                                    return ctx.factory.createElementAccessExpression(
                                        importCall,
                                        ctx.factory.createStringLiteral(
                                            "default",
                                        ),
                                    );
                                } else {
                                    throw new IfTsbErrorMessage(
                                        IfTsbError.Unsupported,
                                        `Unexpected import syntax`,
                                    );
                                }
                            case ts.SyntaxKind.ImportEqualsDeclaration: {
                                // import = require('module');
                                const node =
                                    _node as ts.ImportEqualsDeclaration;

                                const ref = node.moduleReference;
                                if (
                                    ref.kind ===
                                    ts.SyntaxKind.ExternalModuleReference
                                ) {
                                    const importPath = helper.parseImportPath(
                                        ref.expression,
                                    );
                                    if (importPath === null) return node;
                                    const res = importer.importNode(importPath);
                                    if (res === NOIMPORT) return undefined;
                                    return ctx.factory.createVariableDeclaration(
                                        node.name,
                                        undefined,
                                        undefined,
                                        res,
                                    );
                                }
                                break;
                            }
                            case ts.SyntaxKind.CallExpression: {
                                let node = _node as ts.CallExpression;
                                switch (node.expression.kind) {
                                    case ts.SyntaxKind.ImportKeyword: {
                                        if (node.arguments.length !== 1) {
                                            throw new IfTsbErrorMessage(
                                                IfTsbError.Unsupported,
                                                `Cannot call import with multiple parameters`,
                                            );
                                        }
                                        const importPath =
                                            helper.parseImportPath(
                                                node.arguments[0],
                                            );
                                        if (importPath === null) return node;
                                        const res =
                                            importer.importNode(importPath);
                                        if (res === NOIMPORT)
                                            return ctx.factory.createNull();
                                        return res;
                                    }
                                    case ts.SyntaxKind.Identifier: {
                                        const identifier =
                                            node.expression as ts.Identifier;
                                        if (identifier.text === "require") {
                                            return (
                                                importCast(node.arguments[0]) ??
                                                node
                                            );
                                        } else {
                                            const signature =
                                                typeChecker.getResolvedSignature(
                                                    node,
                                                );
                                            if (
                                                typeof signature === "undefined"
                                            )
                                                break;
                                            const { declaration } = signature;
                                            if (declaration == null) break;
                                            const fileName =
                                                declaration.getSourceFile()
                                                    .fileName;
                                            if (
                                                !fileName.endsWith(
                                                    "/if-tsb/reflect.d.ts",
                                                )
                                            )
                                                break;
                                            if (
                                                declaration.kind ===
                                                ts.SyntaxKind.JSDocSignature
                                            )
                                                break;
                                            if (declaration.name == null) break;
                                            if (
                                                (node as any).original != null
                                            ) {
                                                node = (node as any).original;
                                            }
                                            const funcName =
                                                declaration.name.getText();
                                            const tparams =
                                                TemplateParams.create(
                                                    tool,
                                                    helper,
                                                    funcName,
                                                    typeChecker,
                                                    node,
                                                );
                                            switch (funcName) {
                                                case "reflect": {
                                                    if (tparams == null) break;
                                                    const path =
                                                        tparams.readString();
                                                    const funcname =
                                                        tparams.readString();
                                                    const importPath =
                                                        tparams.readImportPath();

                                                    if (
                                                        !moduleReloaderRegistered
                                                    ) {
                                                        moduleReloaderRegistered =
                                                            true;
                                                        registerModuleReloader(
                                                            that.bundler
                                                                .tsconfigOriginal
                                                                .compilerOptions,
                                                        );
                                                    }
                                                    const reflecter =
                                                        reloadableRequire(
                                                            require,
                                                            importPath,
                                                        );
                                                    return reflecter[funcname](
                                                        ctx,
                                                        typeChecker,
                                                        ...tparams.types,
                                                    );
                                                }
                                                case "importRaw": {
                                                    let mpath: string;
                                                    if (tparams == null) {
                                                        const first =
                                                            node.arguments[0];
                                                        if (
                                                            first === undefined
                                                        ) {
                                                            break;
                                                        }
                                                        mpath =
                                                            helper.parseImportPath(
                                                                first,
                                                            ).mpath;
                                                    } else {
                                                        const param =
                                                            tparams.readString();
                                                        mpath =
                                                            helper.makeImportModulePath(
                                                                param,
                                                            ).mpath;
                                                    }
                                                    const res =
                                                        importer.importRaw(
                                                            mpath,
                                                        );
                                                    if (res === NOIMPORT) break;
                                                    return res;
                                                }
                                            }
                                        }
                                    }
                                }
                                break;
                            }
                        }
                    } catch (err) {
                        if (err instanceof IfTsbErrorMessage) {
                            if (err.message !== null) {
                                refined.errored = true;
                                that.error(
                                    helper.getErrorPosition(),
                                    err.code,
                                    err.message,
                                );
                            }
                            return _node;
                        } else {
                            throw err;
                        }
                    }
                    return helper.visitChildren(_node, visit, ctx);
                };

                return (srcfile: ts.SourceFile) => {
                    if (srcfile.fileName !== sourceFile.fileName)
                        return srcfile;
                    return ts.visitEachChild(srcfile, visit, ctx);
                };
            };

            const declFactory = (sourceFile: ts.SourceFile) => {
                return (ctx: ts.TransformationContext) => {
                    const tool = new MakeTool(ctx, helper, sourceFile, true);
                    const importer = new DeclNameImporter(tool, tool.globalVar);
                    const arrImporter = new DeclStringImporter(tool, [
                        bundler.globalVarName,
                    ]);

                    const visitAbsoluting = (
                        outerModulePath: ParsedImportPath | null,
                    ) => {
                        const visitAbsoluting = (
                            _node: ts.Node,
                        ): ts.Node[] | ts.Node | undefined => {
                            try {
                                switch (_node.kind) {
                                    case ts.SyntaxKind.Identifier: {
                                        if (_node.parent == null) break;
                                        const symbol =
                                            typeChecker.getSymbolAtLocation(
                                                _node,
                                            );
                                        if (symbol == null) break;
                                        if (symbol.declarations == null) break;
                                        if (
                                            !tshelper.isRootIdentifier(
                                                _node as ts.Identifier,
                                            )
                                        )
                                            break;
                                        if (
                                            symbol.declarations.indexOf(
                                                _node.parent as ts.Declaration,
                                            ) !== -1
                                        )
                                            break;

                                        for (const _decl of symbol.declarations) {
                                            switch (_decl.kind) {
                                                case ts.SyntaxKind
                                                    .NamespaceImport: {
                                                    const decl =
                                                        _decl as ts.NamespaceImport;
                                                    const importDecl =
                                                        decl.parent.parent;
                                                    const importPath =
                                                        helper.parseImportPath(
                                                            importDecl.moduleSpecifier,
                                                        );
                                                    if (importPath === null)
                                                        continue;
                                                    const res =
                                                        importer.importNode(
                                                            importPath,
                                                        );
                                                    if (res === NOIMPORT)
                                                        continue;
                                                    return res;
                                                }
                                                case ts.SyntaxKind
                                                    .ImportSpecifier: {
                                                    const decl =
                                                        _decl as ts.ImportSpecifier;
                                                    const importDecl =
                                                        decl.parent.parent
                                                            .parent;
                                                    const importPath =
                                                        helper.parseImportPath(
                                                            importDecl.moduleSpecifier,
                                                        );
                                                    if (importPath === null)
                                                        continue;
                                                    if (
                                                        _node.parent.kind ===
                                                        ts.SyntaxKind
                                                            .ExpressionWithTypeArguments
                                                    ) {
                                                        const res =
                                                            arrImporter.importNode(
                                                                importPath,
                                                            );
                                                        if (res === NOIMPORT)
                                                            continue;
                                                        // transformer.
                                                        return tool.createIdentifierChain(
                                                            [
                                                                ...res,
                                                                decl.propertyName ||
                                                                    decl.name,
                                                            ],
                                                        );
                                                    } else {
                                                        const res =
                                                            importer.importNode(
                                                                importPath,
                                                            );
                                                        if (res === NOIMPORT)
                                                            continue;
                                                        return ctx.factory.createQualifiedName(
                                                            res,
                                                            tshelper.unwrapLiteral(
                                                                decl.propertyName,
                                                            ) || decl.name,
                                                        );
                                                    }
                                                }
                                                case ts.SyntaxKind.Parameter:
                                                case ts.SyntaxKind
                                                    .TypeParameter:
                                                    return _node;
                                                default: {
                                                    const res =
                                                        tool.analyizeDeclPath(
                                                            _node,
                                                            _decl,
                                                            outerModulePath,
                                                        );
                                                    return visitWith(
                                                        res,
                                                        visitAbsoluting,
                                                    );
                                                }
                                            }
                                        }
                                        return _node;
                                    }
                                }
                                return visitWith(_node, visitAbsoluting);
                            } catch (err) {
                                if (err instanceof IfTsbErrorMessage) {
                                    helper.error(err);
                                    return _node;
                                } else {
                                    throw err;
                                }
                            }
                        };
                        return visitAbsoluting;
                    };

                    const visitWith = (
                        _node: ts.Node,
                        visitor: ts.Visitor,
                    ): ts.Node[] | ts.Node | undefined => {
                        try {
                            switch (_node.kind) {
                                case ts.SyntaxKind.ModuleDeclaration: {
                                    let node = _node as ts.ModuleDeclaration;
                                    const res =
                                        importer.importFromModuleDecl(node);
                                    if (res === null) break;
                                    if (res === GLOBAL) {
                                        // global module
                                        const visited = ts.visitEachChild(
                                            node,
                                            visitAbsoluting(null),
                                            ctx,
                                        );
                                        globalDeclaration += "declare global ";
                                        globalDeclaration += printer.printNode(
                                            ts.EmitHint.Unspecified,
                                            visited.body!,
                                            sourceFile,
                                        );
                                        globalDeclaration += "\n";
                                    } else if (res.module === null) {
                                        // external module
                                        const visited = ts.visitEachChild(
                                            node,
                                            visitAbsoluting(res.importPath),
                                            ctx,
                                        );
                                        globalDeclaration += 'declare module "';
                                        globalDeclaration +=
                                            res.importPath.mpath;
                                        globalDeclaration += '"';
                                        globalDeclaration += printer.printNode(
                                            ts.EmitHint.Unspecified,
                                            visited.body!,
                                            sourceFile,
                                        );
                                        globalDeclaration += "\n";
                                    } else {
                                        const visited = ts.visitEachChild(
                                            node,
                                            visitAbsoluting(res.importPath),
                                            ctx,
                                        );
                                        const declContent = printer.printNode(
                                            ts.EmitHint.Unspecified,
                                            visited.body!,
                                            sourceFile,
                                        );
                                        if (
                                            res.module.isEntry &&
                                            bundler.exportRule ===
                                                ExportRule.Var
                                        ) {
                                            globalDeclaration +=
                                                "declare global {\n";
                                            globalDeclaration += `namespace ${bundler.exportVarName}`;
                                            globalDeclaration += declContent;
                                            globalDeclaration += "\n}\n";
                                        } else {
                                            moduleDeclaration += `export namespace ${res.moduleId.varName}`;
                                            moduleDeclaration += declContent;
                                            moduleDeclaration += "\n";
                                        }
                                    }
                                    return undefined;
                                }
                                case ts.SyntaxKind.DeclareKeyword:
                                    return undefined;
                                case ts.SyntaxKind.ExportDeclaration: {
                                    const node = _node as ts.ExportDeclaration;
                                    const module = node.moduleSpecifier;
                                    if (module != null) {
                                        throw new IfTsbErrorMessage(
                                            IfTsbError.Unsupported,
                                            `if-tsb cannot export identifiers from the module`,
                                        );
                                    }
                                    break;
                                }
                                case ts.SyntaxKind.ExportAssignment: {
                                    const exportName =
                                        bundler.globalVarName + "_exported";
                                    const out: ts.Node[] = [];
                                    const node = _node as ts.ExportAssignment;
                                    let identifier: ts.Identifier | string;
                                    const exports: ts.ExportSpecifier[] = [];
                                    if (
                                        node.expression.kind ===
                                        ts.SyntaxKind.Identifier
                                    ) {
                                        identifier =
                                            node.expression as ts.Identifier;
                                        exports.push(
                                            ctx.factory.createExportSpecifier(
                                                false,
                                                identifier,
                                                exportName,
                                            ),
                                        );
                                    } else {
                                        identifier = exportName;
                                        out.push(
                                            ctx.factory.createImportEqualsDeclaration(
                                                undefined,
                                                false,
                                                identifier,
                                                node.expression as ts.ModuleReference,
                                            ),
                                        );
                                        exports.push(
                                            ctx.factory.createExportSpecifier(
                                                false,
                                                undefined,
                                                identifier,
                                            ),
                                        );
                                    }

                                    if (node.isExportEquals) {
                                        // export = item
                                        exportEquals = true;
                                    } else {
                                        // export defualt item
                                        exports.push(
                                            ctx.factory.createExportSpecifier(
                                                false,
                                                identifier,
                                                "default",
                                            ),
                                        );
                                    }
                                    out.push(
                                        ctx.factory.createExportDeclaration(
                                            undefined,
                                            false,
                                            ctx.factory.createNamedExports(
                                                exports,
                                            ),
                                        ),
                                    );
                                    return out;
                                }
                                case ts.SyntaxKind.ImportEqualsDeclaration: {
                                    const node =
                                        _node as ts.ImportEqualsDeclaration;

                                    const ref = node.moduleReference;
                                    if (
                                        ref.kind ===
                                        ts.SyntaxKind.ExternalModuleReference
                                    ) {
                                        const importPath =
                                            helper.parseImportPath(
                                                ref.expression,
                                            );
                                        if (importPath === null) return node;
                                        const res =
                                            importer.importNode(importPath);
                                        if (res === NOIMPORT) return undefined;
                                        return ctx.factory.createImportEqualsDeclaration(
                                            undefined,
                                            false,
                                            node.name,
                                            res,
                                        );
                                    }
                                    break;
                                }
                                case ts.SyntaxKind.ImportType: {
                                    // let v:import('module').Type;
                                    const node = _node as ts.ImportTypeNode;
                                    const importPath = helper.parseImportPath(
                                        node.argument,
                                    );
                                    if (importPath === null) return node;
                                    const res = importer.importNode(importPath);
                                    if (res === NOIMPORT) return node;
                                    const entityName = tool.joinEntityNames(
                                        res,
                                        node.qualifier,
                                    );
                                    if (node.isTypeOf) {
                                        return ctx.factory.createTypeOfExpression(
                                            tool.castToIdentifier(entityName),
                                        );
                                    } else {
                                        return entityName;
                                    }
                                }
                                case ts.SyntaxKind.ImportDeclaration: {
                                    // import 'module'; import { a } from 'module'; import a from 'module';
                                    const node = _node as ts.ImportDeclaration;
                                    const importPath = helper.parseImportPath(
                                        node.moduleSpecifier,
                                    );
                                    if (importPath === null) return node;
                                    const res = importer.importNode(importPath);
                                    const clause = node.importClause;
                                    if (clause == null) {
                                        // import 'module';
                                        return undefined;
                                    }
                                    if (res === NOIMPORT) return undefined;
                                    if (clause.namedBindings != null) {
                                        const out: ts.Node[] = [];
                                        switch (clause.namedBindings.kind) {
                                            case ts.SyntaxKind.NamespaceImport:
                                                // import * as a from 'module';
                                                if (
                                                    clause.namedBindings == null
                                                ) {
                                                    throw new IfTsbErrorMessage(
                                                        IfTsbError.Unsupported,
                                                        `Unexpected import syntax`,
                                                    );
                                                }
                                                return ctx.factory.createImportEqualsDeclaration(
                                                    undefined,
                                                    false,
                                                    clause.namedBindings.name,
                                                    res,
                                                );
                                            case ts.SyntaxKind.NamedImports:
                                                // import { a } from 'module';
                                                for (const element of clause
                                                    .namedBindings.elements) {
                                                    out.push(
                                                        ctx.factory.createImportEqualsDeclaration(
                                                            undefined,
                                                            false,
                                                            element.name,
                                                            ctx.factory.createQualifiedName(
                                                                res,
                                                                tshelper.unwrapLiteral(
                                                                    element.propertyName,
                                                                ) ||
                                                                    element.name,
                                                            ),
                                                        ),
                                                    );
                                                }
                                                break;
                                        }
                                        return out;
                                    } else if (clause.name != null) {
                                        // import a from 'module';
                                        return ctx.factory.createImportEqualsDeclaration(
                                            undefined,
                                            false,
                                            clause.name,
                                            ctx.factory.createQualifiedName(
                                                res,
                                                bundler.globalVarName +
                                                    "_exported",
                                            ),
                                        );
                                    } else {
                                        throw new IfTsbErrorMessage(
                                            IfTsbError.Unsupported,
                                            `Unexpected import syntax`,
                                        );
                                    }
                                }
                                case ts.SyntaxKind.CallExpression: {
                                    const node = _node as ts.CallExpression;
                                    switch (node.expression.kind) {
                                        case ts.SyntaxKind.ImportKeyword: {
                                            // const res = import('module');
                                            if (node.arguments.length !== 1) {
                                                throw new IfTsbErrorMessage(
                                                    IfTsbError.Unsupported,
                                                    `Cannot call import with multiple parameters`,
                                                );
                                            }
                                            const importPath =
                                                helper.parseImportPath(
                                                    node.arguments[0],
                                                );
                                            if (importPath === null)
                                                return node;
                                            const res =
                                                importer.importNode(importPath);
                                            if (res === NOIMPORT)
                                                return ctx.factory.createNull();
                                            return res;
                                        }
                                    }
                                    break;
                                }
                            }
                        } catch (err) {
                            if (err instanceof IfTsbErrorMessage) {
                                if (err.message !== null) {
                                    refined.errored = true;
                                    that.error(
                                        helper.getErrorPosition(),
                                        err.code,
                                        err.message,
                                    );
                                }
                                return _node;
                            }
                            throw err;
                        }
                        return helper.visitChildren(_node, visitor, ctx);
                    };

                    const visit = (
                        _node: ts.Node,
                    ): ts.Node[] | ts.Node | undefined => {
                        return visitWith(_node, visit);
                    };

                    return (srcfile: ts.SourceFile) => {
                        if (srcfile.fileName !== sourceFile.fileName)
                            return srcfile;
                        return ts.visitEachChild(srcfile, visit, ctx);
                    };
                };
            };
>>>>>>> a84c5c84

            const transformer = {
                after: [transctx.jsFactory],
                afterDeclarations: [transctx.declFactory(sourceFile)],
            };

            let sourceMapText: string | null = null;
            let stricted = false;
            const allowedSources = new Set<string>();
            allowedSources.add(moduleAPath);

            if (moduleinfo.kind === ts.ScriptKind.JSON) {
                if (this.isEntry) {
                    switch (bundler.exportRule) {
                        case ExportRule.None:
                            break;
                        case ExportRule.ES2015:
                            this.error(
                                null,
                                IfTsbError.Unsupported,
                                `if-tsb does not support export JSON as ES2015 module`,
                            );
                            break;
                        case ExportRule.Direct:
                            this.error(
                                null,
                                IfTsbError.Unsupported,
                                `if-tsb does not support export JSON to ${bundler.exportVarName}`,
                            );
                            break;
                        case ExportRule.Var:
                            content += `return ${sourceFile.text.trim()};\n`;
                            break;
                        default:
                            content += `module.exports=${sourceFile.text.trim()};\n`;
                            break;
                    }
                } else {
                    if (bundler.tsoptions.target! >= ts.ScriptTarget.ES2015) {
                        content += `${refined.id.varName}(){\n`;
                    } else {
                        content += `${refined.id.varName}:function(){\n`;
                    }
                    content += `if(${bundler.globalVarName}.${refined.id.varName}.exports!=null) return ${bundler.globalVarName}.${refined.id.varName}.exports;\n`;
                    content += `\nreturn ${bundler.globalVarName}.${refined.id.varName}.exports=${sourceFile.text};\n},\n`;
                }
                if (this.needDeclaration) {
                    let decltext = `// ${this.rpath}\n`;
                    if (this.isEntry) {
                        decltext += `(`;
                        decltext += sourceFile.text.trim();
                        decltext += ");\n";
                    } else {
                        decltext += `export const ${refined.id.varName}:`;
                        decltext += sourceFile.text.trim();
                        decltext += ";\n";
                    }
                    refined.declaration = Buffer.from(decltext);
                }
            } else {
                let declaration: string | null = null;
                let pureContent = "";
                const filePathForTesting = moduleAPath.replace(/\\/g, "/");
                const superHost = bundler.compilerHost;
                const compilerHost: ts.CompilerHost = Object.setPrototypeOf(
                    {
                        getSourceFile(
                            fileName: string,
                            languageVersion: ts.ScriptTarget,
                            onError?: (message: string) => void,
                            shouldCreateNewSourceFile?: boolean,
                        ) {
                            if (fileName === filePathForTesting)
                                return sourceFile;
                            if (bundler.faster) {
                                return undefined;
                            }
                            return getSourceFile(fileName);
                        },
                        writeFile(name: string, text: string) {
                            if (text === "") text = " ";
                            const info = getScriptKind(name);
                            if (info.kind === ts.ScriptKind.JS) {
                                pureContent = text;
                            } else if (info.kind === ts.ScriptKind.External) {
                                if (that.needDeclaration) {
                                    declaration = text;
                                }
                            } else if (info.ext === ".MAP") {
                                sourceMapText = text;
                            }
                        },
                        fileExists(fileName: string): boolean {
                            if (fileName.endsWith(".d.ts"))
                                return superHost.fileExists(fileName);
                            return allowedSources.has(
                                bundler.resolvePath(fileName),
                            );
                        },
                    },
                    superHost,
                );

                let diagnostics: ts.Diagnostic[] | undefined = bundler.faster
                    ? undefined
                    : [];
                const tsoptions: ts.CompilerOptions = {
                    declaration: this.needDeclaration,
                    declarationDir: undefined,
                };
                Object.setPrototypeOf(tsoptions, this.bundler.tsoptions);

                if (!bundler.faster) {
                    for (const st of sourceFile.statements) {
                        if (st.kind === ts.SyntaxKind.ModuleDeclaration) {
                            if (
                                !tshelper.hasModifier(
                                    st,
                                    ts.SyntaxKind.DeclareKeyword,
                                )
                            )
                                continue;
                            if ((st.flags & ts.NodeFlags.Namespace) !== 0)
                                continue;
                            if (
                                (st.flags & ts.NodeFlags.GlobalAugmentation) !==
                                0
                            )
                                continue;
                            const moduleDecl = st as ts.ModuleDeclaration;
                            const importPath = helper.parseImportPath(
                                moduleDecl.name,
                            );
                            if (importPath === null) continue;
                            if (importPath.isBuiltInModule()) continue;
                            const apath = importPath.getAbsolutePath();
                            if (apath === null) continue;
                            allowedSources.add(apath);
                        }
                    }
                }
                bundler.program = ts.createProgram(
                    [...allowedSources],
                    tsoptions,
                    compilerHost,
                    bundler.program,
                    diagnostics,
                );
                transctx.typeChecker = bundler.program.getTypeChecker();
                if (bundler.verbose)
                    console.log(
                        `emit ${moduleAPath} ${new Date(
                            sourceMtime,
                        ).toLocaleTimeString()}`,
                    );
                const res = bundler.program.emit(
                    sourceFile,
                    undefined,
                    undefined,
                    false,
                    transformer,
                );
                if (!bundler.faster && res.diagnostics.length !== 0) {
                    refined!.errored = true;
                    tshelper.printDiagnostrics(res.diagnostics);
                }
                if (diagnostics != null) {
                    diagnostics.push(
                        ...bundler.program.getSyntacticDiagnostics(sourceFile),
                    );
                    if (diagnostics.length !== 0) {
                        refined!.errored = true;
                        tshelper.printDiagnostrics(diagnostics);
                    }
                }
                if (pureContent === "") {
                    if (diagnostics == null) {
                        tshelper.printDiagnostrics(
                            bundler.program.getSyntacticDiagnostics(sourceFile),
                        );
                    }

                    bundler.main.reportMessage(
                        IfTsbError.Unsupported,
                        `Failed to parse ${moduleAPath}`,
                    );
                    return null;
                }

                if (
                    this.needDeclaration &&
                    moduleinfo.kind === ts.ScriptKind.JS
                ) {
                    const dtsPath = moduleinfo.modulePath + ".d.ts";
                    try {
                        const dtsSourceFile = getSourceFile(dtsPath);
                        const res = ts.transform(
                            dtsSourceFile,
                            [transctx.declFactory(dtsSourceFile)],
                            bundler.tsoptions,
                        );
                        declaration = transctx.printer.printFile(
                            res.transformed[0],
                        );
                    } catch (err) {
                        if (err.code !== "ENOENT") throw err;
                    }
                }

                // content
                const stripper = new LineStripper(pureContent);
                refined.firstLineComment = stripper.strip((line) =>
                    line.startsWith("#"),
                );
                stricted =
                    stripper.strip((line) => line === '"use strict";') !==
                        null ||
                    stripper.strip((line) => line === "'use strict';") !== null;
                stripper.strip(
                    (line) =>
                        line ===
                        'Object.defineProperty(exports, "__esModule", { value: true });',
                );
                stripper.strip((line) => line === "exports.__esModule = true;");
                let lastLineIdx = pureContent.lastIndexOf("\n") + 1;
                let contentEnd = pureContent.length;
                const lastLine = pureContent.substr(lastLineIdx);
                if (lastLine.startsWith("//# sourceMappingURL=")) {
                    lastLineIdx -= 2;
                    if (pureContent.charAt(lastLineIdx) !== "\r") lastLineIdx++;
                    contentEnd = lastLineIdx;
                }
                if (this.isEntry) {
                    // ES6 export must be the global scope.
                    // it extracts the entry module to the global scope.

                    let exportTarget = "{}";
                    if (useGlobal) {
                        if (bundler.browserAPathRoot !== null) {
                            content += `${bundler.constKeyword} global=window;`;
                        }
                    }
                    switch (bundler.exportRule) {
                        case ExportRule.Direct:
                            exportTarget = bundler.exportVarName!;
                        case ExportRule.Var:
                            if (useExports) {
                                content += `${bundler.constKeyword} exports=${exportTarget};\n`;
                                if (useModule) {
                                    if (
                                        bundler.tsoptions.target! >=
                                        ts.ScriptTarget.ES2015
                                    ) {
                                        content += `const module={exports}\n`;
                                    } else {
                                        content += `var module={exports:exports}\n`;
                                    }
                                }
                            } else {
                                if (useModule) {
                                    content += `${bundler.constKeyword} ${bundler.globalVarName}_m=module;\n`;
                                }
                            }
                            break;
                    }
                } else {
                    const useStrict = !bundler.useStrict && stricted;

                    if (bundler.tsoptions.target! >= ts.ScriptTarget.ES2015) {
                        content += `${refined.id.varName}(){\n`;
                    } else {
                        content += `${refined.id.varName}:function(){\n`;
                    }
                    if (useStrict) content += '"use strict";\n';

                    content += `if(${bundler.globalVarName}.${refined.id.varName}.exports!=null) return ${bundler.globalVarName}.${refined.id.varName}.exports;\n`;
                    content += `${bundler.constKeyword} exports=${bundler.globalVarName}.${refined.id.varName}.exports={};\n`;
                    if (useModule) {
                        if (
                            bundler.tsoptions.target! >= ts.ScriptTarget.ES2015
                        ) {
                            content += `var module={exports};\n`;
                        } else {
                            content += `var module={exports:exports};\n`;
                        }
                        content += `${bundler.constKeyword} ${bundler.globalVarName}_m=module;\n`;
                    }
                }

                if (useFileName || useDirName) {
                    let rpath: string;

                    let prefix: string;
                    if (bundler.browserAPathRoot === null) {
                        // is node
                        prefix = this.isEntry ? "" : bundler.constKeyword + " ";
                        helper.addExternalList(
                            "path",
                            ExternalMode.Preimport,
                            null,
                            false,
                        );
                        rpath = path.relative(
                            path.dirname(bundler.output),
                            this.id.apath,
                        );
                    } else {
                        // is browser
                        prefix = this.isEntry
                            ? "var "
                            : bundler.constKeyword + " ";
                        rpath = path.relative(
                            bundler.browserAPathRoot,
                            this.id.apath,
                        );
                    }
                    helper.addExternalList(
                        "__resolve",
                        ExternalMode.Manual,
                        null,
                        false,
                    );
                    helper.addExternalList(
                        "__dirname",
                        ExternalMode.Manual,
                        null,
                        false,
                    );

                    if (useFileName) {
                        if (path.sep !== "/") rpath = rpath.replace(/\\/g, "/");
                        content += `${prefix}__filename=${
                            bundler.globalVarName
                        }.__resolve(${JSON.stringify(rpath)});\n`;
                    }
                    if (useDirName) {
                        rpath = path.dirname(rpath);
                        if (path.sep !== "/") rpath = rpath.replace(/\\/g, "/");
                        content += `${prefix}__dirname=${
                            bundler.globalVarName
                        }.__resolve(${JSON.stringify(rpath)});\n`;
                    }
                }
                refined.sourceMapOutputLineOffset =
                    count(content, "\n") - stripper.stripedLine;
                content += stripper.strippedComments;
                content += pureContent.substring(stripper.index, contentEnd);
                content += "\n";
                if (this.isEntry) {
                    switch (bundler.exportRule) {
                        case ExportRule.Var:
                            if (useExports) {
                                if (useModuleExports) {
                                    content += `return ${bundler.globalVarName}_m.exports;\n`;
                                } else {
                                    content += `return exports;\n`;
                                }
                            } else {
                                content += `return {};\n`;
                            }
                            break;
                    }
                } else {
                    if (useModuleExports)
                        content += `return ${bundler.globalVarName}.${refined.id.varName}.exports=${bundler.globalVarName}_m.exports;\n`;
                    else content += `return exports;\n`;
                    content += `},\n`;
                }

                // declaration
                let decltext = "";
                const needToUnwrapModule =
                    this.isEntry && bundler.exportRule === ExportRule.Var;
                if (declaration !== null) {
                    const stripper = new LineStripper(declaration);
                    stripper.strip((line) => line.startsWith("#"));

                    decltext = `// ${this.rpath}\n`;
                    if (!needToUnwrapModule) {
                        if (transctx.exportEquals) {
                            decltext += `namespace ${refined.id.varName}_module {\n`;
                        } else {
                            decltext += `export namespace ${refined.id.varName} {\n`;
                        }
                    }
                    decltext += stripper.strippedComments;
                    decltext += declaration.substring(stripper.index);
                    decltext += "\n";
                    if (!needToUnwrapModule) {
                        decltext += "}\n";
                    }
                    if (this.isEntry) {
                    } else {
                        if (transctx.exportEquals) {
                            decltext += `export import ${refined.id.varName} = ${refined.id.varName}_module._exported\n`;
                        }
                    }
                } else if (this.needDeclaration) {
                    const errormsg = `'${this.mpath}.d.ts' is not emitted`;
                    this.error(null, IfTsbError.ModuleNotFound, errormsg);
                    refined.errored = true;
                    decltext = `// ${this.rpath}\n`;
                    if (!needToUnwrapModule) {
                        decltext += `export namespace ${refined.id.varName} {\n`;
                    }
                    decltext += `// ${errormsg}\n`;
                    if (!needToUnwrapModule) {
                        decltext += `}\n`;
                    }
                }
                if (transctx.moduleDeclaration !== "") {
                    decltext += transctx.moduleDeclaration;
                    decltext += "\n";
                }
                if (decltext !== "") {
                    refined.declaration = Buffer.from(decltext);
                }
                if (transctx.globalDeclaration !== "") {
                    refined.globalDeclaration = Buffer.from(
                        transctx.globalDeclaration,
                    );
                }
                // sourcemap
                refined.sourceMapText = sourceMapText;
            }
        }

        refined.outputLineCount = count(content, "\n");
        refined.content = Buffer.from(content);
        refined.size = content.length + 2048;
        refined.save(bundler);
        return refined;
    }

    private _checkExternalChanges(refined: RefinedModule): boolean {
        for (const imp of refined.imports) {
            if (imp.externalMode !== ExternalMode.NoExternal) continue;
            for (const glob of this.bundler.externals) {
                if (glob.test(imp.mpath)) return true;
            }
        }
        return false;
    }

    async refine(): Promise<RefinedModule | null> {
        let { refined, sourceMtime, dtsMtime } = await RefinedModule.getRefined(
            this.bundler,
            this.id,
        );
        if (
            refined === null ||
            refined.errored ||
            (this.needDeclaration && refined.declaration === null) ||
            !refined.checkRelativePath(this.rpath) ||
            this._checkExternalChanges(refined)
        ) {
            if (refined !== null) {
                memoryCache.delete(this.id.number);
            }
            const startTime = Date.now();
            const tooLongTimer = setInterval(() => {
                this.bundler.main.reportMessage(
                    IfTsbError.TooSlow,
                    `${Date.now() - startTime}ms for compiling ${
                        this.id.apath
                    }`,
                    true,
                );
            }, 5000);
            try {
                refined = this._refine(sourceMtime, dtsMtime);
            } finally {
                clearInterval(tooLongTimer);
            }
            if (refined === null) return null;
            memoryCache.set(refined.id.number, refined);
        }
        for (const imp of refined.imports) {
            const mode = imp.externalMode;
            if (mode !== ExternalMode.Preimport) {
                continue;
            }
            const id = this.bundler.getModuleId(imp.apath);
            if (imp.declaration) {
                this.bundler.dtsPreloadModules.add(id);
            } else {
                this.bundler.jsPreloadModules.add(id);
            }
        }
        return refined;
    }
}

export class BundlerModuleId {
    public readonly kind: ScriptKind;
    public isAppended = false;
    constructor(
        public readonly number: number,
        public readonly varName: string,
        public readonly apath: string,
    ) {
        if (apath.startsWith(".")) debugger;
        this.kind = getScriptKind(apath);
    }
}<|MERGE_RESOLUTION|>--- conflicted
+++ resolved
@@ -34,7 +34,6 @@
 } from "./transformer";
 
 export const memoryCache = new CacheMap<number, RefinedModule>();
-
 
 export class ImportInfo {
     constructor(
@@ -578,7 +577,6 @@
             };
             setNullProto(mapBase);
 
-<<<<<<< HEAD
             const transctx = new TransformerContext(
                 helper,
                 sourceFile,
@@ -587,755 +585,6 @@
                 refined,
                 bundler,
             );
-=======
-            const jsFactory = (ctx: ts.TransformationContext) => {
-                const tool = new MakeTool(ctx, helper, sourceFile, false);
-                const importer = new JsImporter(tool, tool.globalVar);
-
-                const importCast = (stringLike: ts.Node) => {
-                    const literal = helper.getStringLiteral(stringLike);
-                    const importPath = helper.parseImportPath(literal);
-                    if (importPath === null) return null;
-                    const res = importer.importNode(importPath);
-                    if (res === NOIMPORT) return ctx.factory.createNull();
-                    return res;
-                };
-                const visit = (
-                    _node: ts.Node,
-                ): ts.Node | ts.Node[] | undefined => {
-                    try {
-                        const mapped = propNameMap(ctx.factory, _node, mapBase);
-                        if (mapped !== undefined) {
-                            return helper.visitChildren(mapped, visit, ctx);
-                        }
-                        switch (_node.kind) {
-                            // case ts.SyntaxKind.ExportDeclaration:
-                            //     break;
-                            case ts.SyntaxKind.ImportDeclaration:
-                                // import 'module'; import { a } from 'module'; import a from 'module';
-                                const node = _node as ts.ImportDeclaration;
-                                const importPath = helper.parseImportPath(
-                                    node.moduleSpecifier,
-                                );
-                                if (importPath === null) return node;
-                                const res = importer.importNode(importPath);
-                                const importCall = importCast(
-                                    node.moduleSpecifier,
-                                );
-                                if (importCall === null) return node;
-                                const clause = node.importClause;
-                                if (clause == null) {
-                                    // import 'module';
-                                    return importCall;
-                                }
-                                if (res === NOIMPORT) return undefined;
-                                if (clause.namedBindings != null) {
-                                    switch (clause.namedBindings.kind) {
-                                        case ts.SyntaxKind.NamespaceImport:
-                                            // import * as a from 'module';
-                                            if (clause.namedBindings == null) {
-                                                throw new IfTsbErrorMessage(
-                                                    IfTsbError.Unsupported,
-                                                    `Unexpected import syntax`,
-                                                );
-                                            }
-                                            return ctx.factory.createVariableDeclaration(
-                                                clause.namedBindings.name,
-                                                undefined,
-                                                undefined,
-                                                importCall,
-                                            );
-                                        case ts.SyntaxKind.NamedImports:
-                                            // import { a } from 'module';
-                                            const list: ts.BindingElement[] =
-                                                [];
-                                            for (const element of clause
-                                                .namedBindings.elements) {
-                                                list.push(
-                                                    ctx.factory.createBindingElement(
-                                                        undefined,
-                                                        element.propertyName,
-                                                        element.name,
-                                                    ),
-                                                );
-                                            }
-                                            return ctx.factory.createVariableDeclaration(
-                                                ctx.factory.createObjectBindingPattern(
-                                                    list,
-                                                ),
-                                                undefined,
-                                                undefined,
-                                                importCall,
-                                            );
-                                    }
-                                } else if (clause.name != null) {
-                                    // import a from 'module';
-                                    return ctx.factory.createElementAccessExpression(
-                                        importCall,
-                                        ctx.factory.createStringLiteral(
-                                            "default",
-                                        ),
-                                    );
-                                } else {
-                                    throw new IfTsbErrorMessage(
-                                        IfTsbError.Unsupported,
-                                        `Unexpected import syntax`,
-                                    );
-                                }
-                            case ts.SyntaxKind.ImportEqualsDeclaration: {
-                                // import = require('module');
-                                const node =
-                                    _node as ts.ImportEqualsDeclaration;
-
-                                const ref = node.moduleReference;
-                                if (
-                                    ref.kind ===
-                                    ts.SyntaxKind.ExternalModuleReference
-                                ) {
-                                    const importPath = helper.parseImportPath(
-                                        ref.expression,
-                                    );
-                                    if (importPath === null) return node;
-                                    const res = importer.importNode(importPath);
-                                    if (res === NOIMPORT) return undefined;
-                                    return ctx.factory.createVariableDeclaration(
-                                        node.name,
-                                        undefined,
-                                        undefined,
-                                        res,
-                                    );
-                                }
-                                break;
-                            }
-                            case ts.SyntaxKind.CallExpression: {
-                                let node = _node as ts.CallExpression;
-                                switch (node.expression.kind) {
-                                    case ts.SyntaxKind.ImportKeyword: {
-                                        if (node.arguments.length !== 1) {
-                                            throw new IfTsbErrorMessage(
-                                                IfTsbError.Unsupported,
-                                                `Cannot call import with multiple parameters`,
-                                            );
-                                        }
-                                        const importPath =
-                                            helper.parseImportPath(
-                                                node.arguments[0],
-                                            );
-                                        if (importPath === null) return node;
-                                        const res =
-                                            importer.importNode(importPath);
-                                        if (res === NOIMPORT)
-                                            return ctx.factory.createNull();
-                                        return res;
-                                    }
-                                    case ts.SyntaxKind.Identifier: {
-                                        const identifier =
-                                            node.expression as ts.Identifier;
-                                        if (identifier.text === "require") {
-                                            return (
-                                                importCast(node.arguments[0]) ??
-                                                node
-                                            );
-                                        } else {
-                                            const signature =
-                                                typeChecker.getResolvedSignature(
-                                                    node,
-                                                );
-                                            if (
-                                                typeof signature === "undefined"
-                                            )
-                                                break;
-                                            const { declaration } = signature;
-                                            if (declaration == null) break;
-                                            const fileName =
-                                                declaration.getSourceFile()
-                                                    .fileName;
-                                            if (
-                                                !fileName.endsWith(
-                                                    "/if-tsb/reflect.d.ts",
-                                                )
-                                            )
-                                                break;
-                                            if (
-                                                declaration.kind ===
-                                                ts.SyntaxKind.JSDocSignature
-                                            )
-                                                break;
-                                            if (declaration.name == null) break;
-                                            if (
-                                                (node as any).original != null
-                                            ) {
-                                                node = (node as any).original;
-                                            }
-                                            const funcName =
-                                                declaration.name.getText();
-                                            const tparams =
-                                                TemplateParams.create(
-                                                    tool,
-                                                    helper,
-                                                    funcName,
-                                                    typeChecker,
-                                                    node,
-                                                );
-                                            switch (funcName) {
-                                                case "reflect": {
-                                                    if (tparams == null) break;
-                                                    const path =
-                                                        tparams.readString();
-                                                    const funcname =
-                                                        tparams.readString();
-                                                    const importPath =
-                                                        tparams.readImportPath();
-
-                                                    if (
-                                                        !moduleReloaderRegistered
-                                                    ) {
-                                                        moduleReloaderRegistered =
-                                                            true;
-                                                        registerModuleReloader(
-                                                            that.bundler
-                                                                .tsconfigOriginal
-                                                                .compilerOptions,
-                                                        );
-                                                    }
-                                                    const reflecter =
-                                                        reloadableRequire(
-                                                            require,
-                                                            importPath,
-                                                        );
-                                                    return reflecter[funcname](
-                                                        ctx,
-                                                        typeChecker,
-                                                        ...tparams.types,
-                                                    );
-                                                }
-                                                case "importRaw": {
-                                                    let mpath: string;
-                                                    if (tparams == null) {
-                                                        const first =
-                                                            node.arguments[0];
-                                                        if (
-                                                            first === undefined
-                                                        ) {
-                                                            break;
-                                                        }
-                                                        mpath =
-                                                            helper.parseImportPath(
-                                                                first,
-                                                            ).mpath;
-                                                    } else {
-                                                        const param =
-                                                            tparams.readString();
-                                                        mpath =
-                                                            helper.makeImportModulePath(
-                                                                param,
-                                                            ).mpath;
-                                                    }
-                                                    const res =
-                                                        importer.importRaw(
-                                                            mpath,
-                                                        );
-                                                    if (res === NOIMPORT) break;
-                                                    return res;
-                                                }
-                                            }
-                                        }
-                                    }
-                                }
-                                break;
-                            }
-                        }
-                    } catch (err) {
-                        if (err instanceof IfTsbErrorMessage) {
-                            if (err.message !== null) {
-                                refined.errored = true;
-                                that.error(
-                                    helper.getErrorPosition(),
-                                    err.code,
-                                    err.message,
-                                );
-                            }
-                            return _node;
-                        } else {
-                            throw err;
-                        }
-                    }
-                    return helper.visitChildren(_node, visit, ctx);
-                };
-
-                return (srcfile: ts.SourceFile) => {
-                    if (srcfile.fileName !== sourceFile.fileName)
-                        return srcfile;
-                    return ts.visitEachChild(srcfile, visit, ctx);
-                };
-            };
-
-            const declFactory = (sourceFile: ts.SourceFile) => {
-                return (ctx: ts.TransformationContext) => {
-                    const tool = new MakeTool(ctx, helper, sourceFile, true);
-                    const importer = new DeclNameImporter(tool, tool.globalVar);
-                    const arrImporter = new DeclStringImporter(tool, [
-                        bundler.globalVarName,
-                    ]);
-
-                    const visitAbsoluting = (
-                        outerModulePath: ParsedImportPath | null,
-                    ) => {
-                        const visitAbsoluting = (
-                            _node: ts.Node,
-                        ): ts.Node[] | ts.Node | undefined => {
-                            try {
-                                switch (_node.kind) {
-                                    case ts.SyntaxKind.Identifier: {
-                                        if (_node.parent == null) break;
-                                        const symbol =
-                                            typeChecker.getSymbolAtLocation(
-                                                _node,
-                                            );
-                                        if (symbol == null) break;
-                                        if (symbol.declarations == null) break;
-                                        if (
-                                            !tshelper.isRootIdentifier(
-                                                _node as ts.Identifier,
-                                            )
-                                        )
-                                            break;
-                                        if (
-                                            symbol.declarations.indexOf(
-                                                _node.parent as ts.Declaration,
-                                            ) !== -1
-                                        )
-                                            break;
-
-                                        for (const _decl of symbol.declarations) {
-                                            switch (_decl.kind) {
-                                                case ts.SyntaxKind
-                                                    .NamespaceImport: {
-                                                    const decl =
-                                                        _decl as ts.NamespaceImport;
-                                                    const importDecl =
-                                                        decl.parent.parent;
-                                                    const importPath =
-                                                        helper.parseImportPath(
-                                                            importDecl.moduleSpecifier,
-                                                        );
-                                                    if (importPath === null)
-                                                        continue;
-                                                    const res =
-                                                        importer.importNode(
-                                                            importPath,
-                                                        );
-                                                    if (res === NOIMPORT)
-                                                        continue;
-                                                    return res;
-                                                }
-                                                case ts.SyntaxKind
-                                                    .ImportSpecifier: {
-                                                    const decl =
-                                                        _decl as ts.ImportSpecifier;
-                                                    const importDecl =
-                                                        decl.parent.parent
-                                                            .parent;
-                                                    const importPath =
-                                                        helper.parseImportPath(
-                                                            importDecl.moduleSpecifier,
-                                                        );
-                                                    if (importPath === null)
-                                                        continue;
-                                                    if (
-                                                        _node.parent.kind ===
-                                                        ts.SyntaxKind
-                                                            .ExpressionWithTypeArguments
-                                                    ) {
-                                                        const res =
-                                                            arrImporter.importNode(
-                                                                importPath,
-                                                            );
-                                                        if (res === NOIMPORT)
-                                                            continue;
-                                                        // transformer.
-                                                        return tool.createIdentifierChain(
-                                                            [
-                                                                ...res,
-                                                                decl.propertyName ||
-                                                                    decl.name,
-                                                            ],
-                                                        );
-                                                    } else {
-                                                        const res =
-                                                            importer.importNode(
-                                                                importPath,
-                                                            );
-                                                        if (res === NOIMPORT)
-                                                            continue;
-                                                        return ctx.factory.createQualifiedName(
-                                                            res,
-                                                            tshelper.unwrapLiteral(
-                                                                decl.propertyName,
-                                                            ) || decl.name,
-                                                        );
-                                                    }
-                                                }
-                                                case ts.SyntaxKind.Parameter:
-                                                case ts.SyntaxKind
-                                                    .TypeParameter:
-                                                    return _node;
-                                                default: {
-                                                    const res =
-                                                        tool.analyizeDeclPath(
-                                                            _node,
-                                                            _decl,
-                                                            outerModulePath,
-                                                        );
-                                                    return visitWith(
-                                                        res,
-                                                        visitAbsoluting,
-                                                    );
-                                                }
-                                            }
-                                        }
-                                        return _node;
-                                    }
-                                }
-                                return visitWith(_node, visitAbsoluting);
-                            } catch (err) {
-                                if (err instanceof IfTsbErrorMessage) {
-                                    helper.error(err);
-                                    return _node;
-                                } else {
-                                    throw err;
-                                }
-                            }
-                        };
-                        return visitAbsoluting;
-                    };
-
-                    const visitWith = (
-                        _node: ts.Node,
-                        visitor: ts.Visitor,
-                    ): ts.Node[] | ts.Node | undefined => {
-                        try {
-                            switch (_node.kind) {
-                                case ts.SyntaxKind.ModuleDeclaration: {
-                                    let node = _node as ts.ModuleDeclaration;
-                                    const res =
-                                        importer.importFromModuleDecl(node);
-                                    if (res === null) break;
-                                    if (res === GLOBAL) {
-                                        // global module
-                                        const visited = ts.visitEachChild(
-                                            node,
-                                            visitAbsoluting(null),
-                                            ctx,
-                                        );
-                                        globalDeclaration += "declare global ";
-                                        globalDeclaration += printer.printNode(
-                                            ts.EmitHint.Unspecified,
-                                            visited.body!,
-                                            sourceFile,
-                                        );
-                                        globalDeclaration += "\n";
-                                    } else if (res.module === null) {
-                                        // external module
-                                        const visited = ts.visitEachChild(
-                                            node,
-                                            visitAbsoluting(res.importPath),
-                                            ctx,
-                                        );
-                                        globalDeclaration += 'declare module "';
-                                        globalDeclaration +=
-                                            res.importPath.mpath;
-                                        globalDeclaration += '"';
-                                        globalDeclaration += printer.printNode(
-                                            ts.EmitHint.Unspecified,
-                                            visited.body!,
-                                            sourceFile,
-                                        );
-                                        globalDeclaration += "\n";
-                                    } else {
-                                        const visited = ts.visitEachChild(
-                                            node,
-                                            visitAbsoluting(res.importPath),
-                                            ctx,
-                                        );
-                                        const declContent = printer.printNode(
-                                            ts.EmitHint.Unspecified,
-                                            visited.body!,
-                                            sourceFile,
-                                        );
-                                        if (
-                                            res.module.isEntry &&
-                                            bundler.exportRule ===
-                                                ExportRule.Var
-                                        ) {
-                                            globalDeclaration +=
-                                                "declare global {\n";
-                                            globalDeclaration += `namespace ${bundler.exportVarName}`;
-                                            globalDeclaration += declContent;
-                                            globalDeclaration += "\n}\n";
-                                        } else {
-                                            moduleDeclaration += `export namespace ${res.moduleId.varName}`;
-                                            moduleDeclaration += declContent;
-                                            moduleDeclaration += "\n";
-                                        }
-                                    }
-                                    return undefined;
-                                }
-                                case ts.SyntaxKind.DeclareKeyword:
-                                    return undefined;
-                                case ts.SyntaxKind.ExportDeclaration: {
-                                    const node = _node as ts.ExportDeclaration;
-                                    const module = node.moduleSpecifier;
-                                    if (module != null) {
-                                        throw new IfTsbErrorMessage(
-                                            IfTsbError.Unsupported,
-                                            `if-tsb cannot export identifiers from the module`,
-                                        );
-                                    }
-                                    break;
-                                }
-                                case ts.SyntaxKind.ExportAssignment: {
-                                    const exportName =
-                                        bundler.globalVarName + "_exported";
-                                    const out: ts.Node[] = [];
-                                    const node = _node as ts.ExportAssignment;
-                                    let identifier: ts.Identifier | string;
-                                    const exports: ts.ExportSpecifier[] = [];
-                                    if (
-                                        node.expression.kind ===
-                                        ts.SyntaxKind.Identifier
-                                    ) {
-                                        identifier =
-                                            node.expression as ts.Identifier;
-                                        exports.push(
-                                            ctx.factory.createExportSpecifier(
-                                                false,
-                                                identifier,
-                                                exportName,
-                                            ),
-                                        );
-                                    } else {
-                                        identifier = exportName;
-                                        out.push(
-                                            ctx.factory.createImportEqualsDeclaration(
-                                                undefined,
-                                                false,
-                                                identifier,
-                                                node.expression as ts.ModuleReference,
-                                            ),
-                                        );
-                                        exports.push(
-                                            ctx.factory.createExportSpecifier(
-                                                false,
-                                                undefined,
-                                                identifier,
-                                            ),
-                                        );
-                                    }
-
-                                    if (node.isExportEquals) {
-                                        // export = item
-                                        exportEquals = true;
-                                    } else {
-                                        // export defualt item
-                                        exports.push(
-                                            ctx.factory.createExportSpecifier(
-                                                false,
-                                                identifier,
-                                                "default",
-                                            ),
-                                        );
-                                    }
-                                    out.push(
-                                        ctx.factory.createExportDeclaration(
-                                            undefined,
-                                            false,
-                                            ctx.factory.createNamedExports(
-                                                exports,
-                                            ),
-                                        ),
-                                    );
-                                    return out;
-                                }
-                                case ts.SyntaxKind.ImportEqualsDeclaration: {
-                                    const node =
-                                        _node as ts.ImportEqualsDeclaration;
-
-                                    const ref = node.moduleReference;
-                                    if (
-                                        ref.kind ===
-                                        ts.SyntaxKind.ExternalModuleReference
-                                    ) {
-                                        const importPath =
-                                            helper.parseImportPath(
-                                                ref.expression,
-                                            );
-                                        if (importPath === null) return node;
-                                        const res =
-                                            importer.importNode(importPath);
-                                        if (res === NOIMPORT) return undefined;
-                                        return ctx.factory.createImportEqualsDeclaration(
-                                            undefined,
-                                            false,
-                                            node.name,
-                                            res,
-                                        );
-                                    }
-                                    break;
-                                }
-                                case ts.SyntaxKind.ImportType: {
-                                    // let v:import('module').Type;
-                                    const node = _node as ts.ImportTypeNode;
-                                    const importPath = helper.parseImportPath(
-                                        node.argument,
-                                    );
-                                    if (importPath === null) return node;
-                                    const res = importer.importNode(importPath);
-                                    if (res === NOIMPORT) return node;
-                                    const entityName = tool.joinEntityNames(
-                                        res,
-                                        node.qualifier,
-                                    );
-                                    if (node.isTypeOf) {
-                                        return ctx.factory.createTypeOfExpression(
-                                            tool.castToIdentifier(entityName),
-                                        );
-                                    } else {
-                                        return entityName;
-                                    }
-                                }
-                                case ts.SyntaxKind.ImportDeclaration: {
-                                    // import 'module'; import { a } from 'module'; import a from 'module';
-                                    const node = _node as ts.ImportDeclaration;
-                                    const importPath = helper.parseImportPath(
-                                        node.moduleSpecifier,
-                                    );
-                                    if (importPath === null) return node;
-                                    const res = importer.importNode(importPath);
-                                    const clause = node.importClause;
-                                    if (clause == null) {
-                                        // import 'module';
-                                        return undefined;
-                                    }
-                                    if (res === NOIMPORT) return undefined;
-                                    if (clause.namedBindings != null) {
-                                        const out: ts.Node[] = [];
-                                        switch (clause.namedBindings.kind) {
-                                            case ts.SyntaxKind.NamespaceImport:
-                                                // import * as a from 'module';
-                                                if (
-                                                    clause.namedBindings == null
-                                                ) {
-                                                    throw new IfTsbErrorMessage(
-                                                        IfTsbError.Unsupported,
-                                                        `Unexpected import syntax`,
-                                                    );
-                                                }
-                                                return ctx.factory.createImportEqualsDeclaration(
-                                                    undefined,
-                                                    false,
-                                                    clause.namedBindings.name,
-                                                    res,
-                                                );
-                                            case ts.SyntaxKind.NamedImports:
-                                                // import { a } from 'module';
-                                                for (const element of clause
-                                                    .namedBindings.elements) {
-                                                    out.push(
-                                                        ctx.factory.createImportEqualsDeclaration(
-                                                            undefined,
-                                                            false,
-                                                            element.name,
-                                                            ctx.factory.createQualifiedName(
-                                                                res,
-                                                                tshelper.unwrapLiteral(
-                                                                    element.propertyName,
-                                                                ) ||
-                                                                    element.name,
-                                                            ),
-                                                        ),
-                                                    );
-                                                }
-                                                break;
-                                        }
-                                        return out;
-                                    } else if (clause.name != null) {
-                                        // import a from 'module';
-                                        return ctx.factory.createImportEqualsDeclaration(
-                                            undefined,
-                                            false,
-                                            clause.name,
-                                            ctx.factory.createQualifiedName(
-                                                res,
-                                                bundler.globalVarName +
-                                                    "_exported",
-                                            ),
-                                        );
-                                    } else {
-                                        throw new IfTsbErrorMessage(
-                                            IfTsbError.Unsupported,
-                                            `Unexpected import syntax`,
-                                        );
-                                    }
-                                }
-                                case ts.SyntaxKind.CallExpression: {
-                                    const node = _node as ts.CallExpression;
-                                    switch (node.expression.kind) {
-                                        case ts.SyntaxKind.ImportKeyword: {
-                                            // const res = import('module');
-                                            if (node.arguments.length !== 1) {
-                                                throw new IfTsbErrorMessage(
-                                                    IfTsbError.Unsupported,
-                                                    `Cannot call import with multiple parameters`,
-                                                );
-                                            }
-                                            const importPath =
-                                                helper.parseImportPath(
-                                                    node.arguments[0],
-                                                );
-                                            if (importPath === null)
-                                                return node;
-                                            const res =
-                                                importer.importNode(importPath);
-                                            if (res === NOIMPORT)
-                                                return ctx.factory.createNull();
-                                            return res;
-                                        }
-                                    }
-                                    break;
-                                }
-                            }
-                        } catch (err) {
-                            if (err instanceof IfTsbErrorMessage) {
-                                if (err.message !== null) {
-                                    refined.errored = true;
-                                    that.error(
-                                        helper.getErrorPosition(),
-                                        err.code,
-                                        err.message,
-                                    );
-                                }
-                                return _node;
-                            }
-                            throw err;
-                        }
-                        return helper.visitChildren(_node, visitor, ctx);
-                    };
-
-                    const visit = (
-                        _node: ts.Node,
-                    ): ts.Node[] | ts.Node | undefined => {
-                        return visitWith(_node, visit);
-                    };
-
-                    return (srcfile: ts.SourceFile) => {
-                        if (srcfile.fileName !== sourceFile.fileName)
-                            return srcfile;
-                        return ts.visitEachChild(srcfile, visit, ctx);
-                    };
-                };
-            };
->>>>>>> a84c5c84
 
             const transformer = {
                 after: [transctx.jsFactory],
