--- conflicted
+++ resolved
@@ -1257,7 +1257,6 @@
                 afterDeclarations: [declFactory(sourceFile)],
             };
 
-<<<<<<< HEAD
         let sourceMapText: string | null = null;
         let stricted = false;
         const allowedSources = new Set<string>();
@@ -1312,7 +1311,6 @@
                 refined.declaration = Buffer.from(decltext);
             }
         } else {
-            let declaration: string | null = null as any;
             let pureContent = "";
             const filePathForTesting = moduleAPath.replace(/\\/g, "/");
             const superHost = bundler.compilerHost;
@@ -1327,111 +1325,32 @@
                         if (fileName === filePathForTesting) return sourceFile;
                         if (bundler.faster) {
                             return undefined;
-=======
-            let sourceMapText: string | null = null;
-            let declaration: string | null = null as any;
-            let stricted = false;
-            const allowedSources = new Set<string>();
-            allowedSources.add(moduleAPath);
-
-            if (moduleinfo.kind === ts.ScriptKind.JSON) {
-                if (this.isEntry) {
-                    switch (bundler.exportRule) {
-                        case ExportRule.None:
-                            break;
-                        case ExportRule.ES2015:
-                            this.error(
-                                null,
-                                IfTsbError.Unsupported,
-                                `if-tsb does not support export JSON as ES2015 module`,
-                            );
-                            break;
-                        case ExportRule.Direct:
-                            this.error(
-                                null,
-                                IfTsbError.Unsupported,
-                                `if-tsb does not support export JSON to ${bundler.exportVarName}`,
-                            );
-                            break;
-                        case ExportRule.Var:
-                            content += `return ${sourceFile.text.trim()};\n`;
-                            break;
-                        default:
-                            content += `module.exports=${sourceFile.text.trim()};\n`;
-                            break;
-                    }
-                } else {
-                    if (bundler.tsoptions.target! >= ts.ScriptTarget.ES2015) {
-                        content += `${refined.id.varName}(){\n`;
-                    } else {
-                        content += `${refined.id.varName}:function(){\n`;
-                    }
-                    content += `if(${bundler.globalVarName}.${refined.id.varName}.exports!=null) return ${bundler.globalVarName}.${refined.id.varName}.exports;\n`;
-                    content += `\nreturn ${bundler.globalVarName}.${refined.id.varName}.exports=${sourceFile.text};\n},\n`;
-                }
-                if (this.needDeclaration) {
-                    declaration = `// ${this.rpath}\n`;
-                    if (this.isEntry) {
-                    } else {
-                        if (exportEquals) {
-                            declaration += `const ${refined.id.varName}_module:`;
-                        } else {
-                            declaration += `export const ${refined.id.varName}:`;
                         }
-                    }
-                    declaration += sourceFile.text;
-                    declaration += ";\n";
-                    if (this.isEntry) {
-                    } else {
-                        declaration += `}\n`;
-                        if (exportEquals) {
-                            declaration += `export const ${refined.id.varName} = ${refined.id.varName}_module;\n`;
->>>>>>> 99e4048c
+                        return getSourceFile(fileName);
+                    },
+                    writeFile(name: string, text: string) {
+                        if (text === "") text = " ";
+                        const info = getScriptKind(name);
+                        if (info.kind === ts.ScriptKind.JS) {
+                            pureContent = text;
+                        } else if (info.kind === ts.ScriptKind.External) {
+                            if (that.needDeclaration) {
+                                declaration = text;
+                            }
+                        } else if (info.ext === ".MAP") {
+                            sourceMapText = text;
                         }
-                    }
-                }
-            } else {
-                let pureContent = "";
-                const filePathForTesting = moduleAPath.replace(/\\/g, "/");
-                const superHost = bundler.compilerHost;
-                const compilerHost: ts.CompilerHost = Object.setPrototypeOf(
-                    {
-                        getSourceFile(
-                            fileName: string,
-                            languageVersion: ts.ScriptTarget,
-                            onError?: (message: string) => void,
-                            shouldCreateNewSourceFile?: boolean,
-                        ) {
-                            if (fileName === filePathForTesting)
-                                return sourceFile;
-                            if (bundler.faster) {
-                                return undefined;
-                            }
-                            return getSourceFile(fileName);
-                        },
-                        writeFile(name: string, text: string) {
-                            if (text === "") text = " ";
-                            const info = getScriptKind(name);
-                            if (info.kind === ts.ScriptKind.JS) {
-                                pureContent = text;
-                            } else if (info.kind === ts.ScriptKind.External) {
-                                if (that.needDeclaration) {
-                                    declaration = text;
-                                }
-                            } else if (info.ext === ".MAP") {
-                                sourceMapText = text;
-                            }
-                        },
-                        fileExists(fileName: string): boolean {
-                            if (fileName.endsWith(".d.ts"))
-                                return superHost.fileExists(fileName);
-                            return allowedSources.has(
-                                bundler.resolvePath(fileName),
-                            );
-                        },
                     },
-                    superHost,
-                );
+                    fileExists(fileName: string): boolean {
+                        if (fileName.endsWith(".d.ts"))
+                            return superHost.fileExists(fileName);
+                        return allowedSources.has(
+                            bundler.resolvePath(fileName)
+                        );
+                    },
+                },
+                superHost
+            );
 
                 let diagnostics: ts.Diagnostic[] | undefined = bundler.faster
                     ? undefined
@@ -1478,23 +1397,6 @@
                     bundler.program,
                     diagnostics,
                 );
-<<<<<<< HEAD
-
-            const res = bundler.program.emit(
-                sourceFile,
-                undefined,
-                undefined,
-                false,
-                transformer
-            );
-            if (!bundler.faster && res.diagnostics.length !== 0) {
-                refined!.errored = true;
-                tshelper.printDiagnostrics(res.diagnostics);
-            }
-            if (diagnostics != null) {
-                diagnostics.push(
-                    ...bundler.program.getSyntacticDiagnostics(sourceFile)
-=======
                 typeChecker = bundler.program.getTypeChecker();
                 if (bundler.verbose)
                     console.log(
@@ -1508,7 +1410,6 @@
                     undefined,
                     false,
                     transformer,
->>>>>>> 99e4048c
                 );
                 if (!bundler.faster && res.diagnostics.length !== 0) {
                     refined!.errored = true;
@@ -2407,8 +2308,6 @@
     }
 }
 
-<<<<<<< HEAD
-=======
 class TemplateParams {
     private parameterNumber = 0;
     constructor(
@@ -2458,7 +2357,6 @@
     ) {}
 }
 
->>>>>>> 99e4048c
 class ReturnDirect {
     constructor(public readonly node: ts.Node) {}
 }