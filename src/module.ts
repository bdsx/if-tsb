--- conflicted
+++ resolved
@@ -977,15 +977,9 @@
                                                             continue;
                                                         return ctx.factory.createQualifiedName(
                                                             res,
-<<<<<<< HEAD
                                                             tshelper.unwrapLiteral(
                                                                 decl.propertyName,
                                                             ) || decl.name,
-=======
-                                                            decl.propertyName
-                                                                ?.text ??
-                                                                decl.name,
->>>>>>> 44485034
                                                         );
                                                     }
                                                 }
@@ -1261,15 +1255,9 @@
                                                             element.name,
                                                             ctx.factory.createQualifiedName(
                                                                 res,
-<<<<<<< HEAD
                                                                 tshelper.unwrapLiteral(
                                                                     element.propertyName,
                                                                 ) ||
-=======
-                                                                element
-                                                                    .propertyName
-                                                                    ?.text ??
->>>>>>> 44485034
                                                                     element.name,
                                                             ),
                                                         ),
