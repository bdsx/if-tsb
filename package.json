--- conflicted
+++ resolved
@@ -1,10 +1,6 @@
 {
     "name": "if-tsb",
-<<<<<<< HEAD
-    "version": "1.0.2",
-=======
-    "version": "1.1.1",
->>>>>>> a84c5c84
+    "version": "1.1.2",
     "description": "Insanely Fast TypeScript Bundler",
     "main": "./index.bundle.js",
     "engines": {
@@ -29,7 +25,7 @@
         "bundler",
         "bundling"
     ],
-    "author": "",
+    "author": "karikera",
     "license": "ISC",
     "dependencies": {
         "colors": "^1.4.0",
