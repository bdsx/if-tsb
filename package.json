{
    "name": "if-tsb",
<<<<<<< HEAD
    "version": "0.4.34",
=======
    "version": "0.4.42",
>>>>>>> 99e4048c
    "description": "Insanely Fast TypeScript Bundler",
    "main": "./index.bundle.js",
    "bin": {
        "tsb": "./cli.bundle.js",
        "if-tsb": "./cli.bundle.js",
        "iftsb": "./cli.bundle.js"
    },
    "scripts": {
        "test": "echo \"Error: no test specified\" && exit 1",
        "build": "ts-node ./src/cli",
        "prepare": "ts-node ./src/cli"
    },
    "repository": {
        "type": "git",
        "url": "https://github.com/bdsx/if-tsb.git"
    },
    "keywords": [
        "typescript",
        "bundler",
        "bundling"
    ],
    "author": "",
    "license": "ISC",
    "dependencies": {
        "colors": "^1.4.0",
        "glob": "^10.3.10",
        "glob-to-regexp": "^0.4.1",
        "source-map": "~0.6.1",
        "ts-node": "^10.9.2",
        "tslib": "^2.6.2",
        "typescript": "^5.3.3"
    },
    "devDependencies": {
        "@types/find-cache-dir": "^3.2.1",
        "@types/glob": "^7.1.4",
        "@types/glob-to-regexp": "^0.4.4",
        "@types/node": "^20.12.7",
        "@types/through2": "^2.0.36",
        "prettier": "^3.2.5"
    }
}<|MERGE_RESOLUTION|>--- conflicted
+++ resolved
@@ -1,10 +1,6 @@
 {
     "name": "if-tsb",
-<<<<<<< HEAD
-    "version": "0.4.34",
-=======
-    "version": "0.4.42",
->>>>>>> 99e4048c
+    "version": "0.4.35",
     "description": "Insanely Fast TypeScript Bundler",
     "main": "./index.bundle.js",
     "bin": {
